<script setup lang="ts">
import { ref, onMounted, watch, computed } from 'vue';
import { listen } from '@tauri-apps/api/event';
import PlayModeControl from './PlayModeControl.vue';
import PlaybackModeControl from './PlaybackModeControl.vue';
import { usePlayerStore, SongInfo, MediaType, PlayerState } from '../stores/player';

const props = defineProps<{
  currentSong: SongInfo | null;
  isPlaying: boolean;
}>();

const emit = defineEmits<{
  play: [];
  pause: [];
  next: [];
  previous: [];
}>();

const position = ref(0);
const duration = ref(0);
const progress = ref(0);
const isUserJumping = ref(false); // 跳转保护标志

// 获取playerStore
const playerStore = usePlayerStore();

// 播放控制 - 合并播放和暂停为一个切换功能
const handlePlayPause = () => {
  console.log('🎮 播放/暂停按钮点击，当前状态:', props.isPlaying);
  
  // 关键修复：直接使用简化的播放状态，避免复杂判断
  if (props.isPlaying) {
    console.log('⏸️ 用户点击暂停');
    emit('pause');
  } else {
    console.log('🎬 用户点击播放');
    emit('play');
  }
};

const handleNext = () => {
  emit('next');
};

const handlePrevious = () => {
  emit('previous');
};

// 进度条点击跳转功能
const handleProgressClick = (event: MouseEvent) => {
  if (!duration.value || !props.currentSong) return;
  
  const progressContainer = event.currentTarget as HTMLElement;
  const rect = progressContainer.getBoundingClientRect();
  const clickX = event.clientX - rect.left;
  const progressWidth = rect.width;
  
  // 计算点击位置对应的时间
  const clickPercent = Math.max(0, Math.min(1, clickX / progressWidth));
  const targetPosition = Math.floor(clickPercent * duration.value);
  
  console.log(`主进度条点击跳转: ${targetPosition}秒`);
  
  // 关键修复：立即设置保护标志，防止任何干扰
  isUserJumping.value = true;
  
  // 立即更新显示，确保用户看到即时反馈
  position.value = targetPosition;
  progress.value = clickPercent * 100;
  
  // 调用智能跳转
  playerStore.seekTo(targetPosition);
  
  // 延长保护时间，确保完全避免干扰
  setTimeout(() => {
    isUserJumping.value = false;
    console.log('跳转保护解除');
  }, 1500);
};

// 进度条拖拽功能
const isDragging = ref(false);
const dragStartX = ref(0);
const dragStartProgress = ref(0);

const handleMouseDown = (event: MouseEvent) => {
  if (!duration.value || !props.currentSong) return;
  
  isDragging.value = true;
  dragStartX.value = event.clientX;
  dragStartProgress.value = progress.value;
  
  // 阻止默认行为
  event.preventDefault();
  
  // 添加全局鼠标事件监听器
  document.addEventListener('mousemove', handleMouseMove);
  document.addEventListener('mouseup', handleMouseUp);
};

const handleMouseMove = (event: MouseEvent) => {
  if (!isDragging.value || !duration.value) return;
  
  const progressContainer = document.querySelector('.progress-container') as HTMLElement;
  if (!progressContainer) return;
  
  const rect = progressContainer.getBoundingClientRect();
  const currentX = event.clientX - rect.left;
  const progressWidth = rect.width;
  
  // 计算新的进度百分比
  const newPercent = Math.max(0, Math.min(100, (currentX / progressWidth) * 100));
  
  // 实时更新进度条显示
  progress.value = newPercent;
  position.value = Math.floor((newPercent / 100) * duration.value);
};

const handleMouseUp = (_event: MouseEvent) => {
  if (!isDragging.value) return;
  
  isDragging.value = false;
  
  // 移除全局事件监听器
  document.removeEventListener('mousemove', handleMouseMove);
  document.removeEventListener('mouseup', handleMouseUp);
  
  // 执行跳转时也设置保护
  isUserJumping.value = true;
  const targetPosition = Math.floor((progress.value / 100) * duration.value);
  
  console.log(`主进度条拖拽跳转: ${targetPosition}秒`);
  playerStore.seekTo(targetPosition);
  
  // 拖拽后的保护时间
  setTimeout(() => {
    isUserJumping.value = false;
    console.log('拖拽跳转保护解除');
  }, 1200);
};

// 格式化时间
const formatTime = (seconds: number) => {
  const mins = Math.floor(seconds / 60);
  const secs = Math.floor(seconds % 60);
  return `${mins}:${secs < 10 ? '0' : ''}${secs}`;
};

// 监听进度更新事件
onMounted(async () => {
  await listen('player-event', (event: any) => {
    // 如果用户正在跳转，忽略后端事件，防止干扰
    if (isUserJumping.value) {
      console.log('用户正在跳转，忽略后端进度事件');
      return;
    }
    
    const payload = event.payload;
    
    // 处理新的事件格式
    if (payload.type === 'ProgressUpdate' && payload.data) {
      position.value = payload.data.position;
      duration.value = payload.data.duration;
      progress.value = duration.value > 0 ? (position.value / duration.value) * 100 : 0;
    }
    // 处理歌曲切换事件，立即重置进度条
    else if (payload.type === 'SongChanged' && payload.data) {
      const [, songInfo] = payload.data;
      position.value = 0;
      duration.value = songInfo?.duration || 0;
      progress.value = 0;
      console.log('歌曲切换，进度条重置:', songInfo?.title);
    }
    // 兼容旧格式
    else if (payload.ProgressUpdate) {
      position.value = payload.ProgressUpdate.position;
      duration.value = payload.ProgressUpdate.duration;
      progress.value = duration.value > 0 ? (position.value / duration.value) * 100 : 0;
    }
    // 兼容旧格式的歌曲切换
    else if (payload.SongChanged) {
      const [, songInfo] = payload.SongChanged;
      position.value = 0;
      duration.value = songInfo?.duration || 0;
      progress.value = 0;
      console.log('歌曲切换(旧格式)，进度条重置:', songInfo?.title);
    }
  });
});

// 直接监听playerStore的进度变化，确保视频模式下进度条也能自动前进
watch(() => [playerStore.position, playerStore.duration], ([newPosition, newDuration]) => {
  // 关键修复：增加更智能的保护逻辑和类型安全
  const shouldUpdateProgress = !isDragging.value && !isUserJumping.value;
  
  if (shouldUpdateProgress && typeof newPosition === 'number' && typeof newDuration === 'number') {
    // 检查是否是视频模式下的自然进度更新
    const isVideoMode = props.currentSong?.mediaType === 'Video' || 
                       (playerStore.currentPlaybackMode === 'Video' && props.currentSong?.mvPath);
    
    if (isVideoMode) {
      // 视频模式：更温和地更新进度条，避免突兀变化
      const oldPosition = position.value;
      const positionDiff = Math.abs(newPosition - oldPosition);
      
      // 如果位置变化很大（可能是跳转），立即更新
      // 如果是小幅变化（正常播放），平滑更新
      if (positionDiff > 2) {
        console.log('PlayerControls: 检测到视频跳转，立即更新进度条:', newPosition);
        position.value = newPosition;
        duration.value = newDuration;
        progress.value = newDuration > 0 ? (newPosition / newDuration) * 100 : 0;
      } else {
        // 平滑更新，避免进度条抖动
        position.value = newPosition;
        duration.value = newDuration;
        progress.value = newDuration > 0 ? (newPosition / newDuration) * 100 : 0;
      }
    } else {
      // 音频模式：正常更新
      position.value = newPosition;
      duration.value = newDuration;
      progress.value = newDuration > 0 ? (newPosition / newDuration) * 100 : 0;
    }
  }
}, { immediate: true });

// 关键修复：单独监听播放状态变化
watch(() => playerStore.state, (newState) => {
  // 确保播放按钮状态与实际播放状态同步
  if (newState === PlayerState.Playing && !props.isPlaying) {
    console.log('🔧 检测到状态不同步：后端播放但前端暂停，可能需要状态修正');
  } else if (newState === PlayerState.Paused && props.isPlaying) {
    console.log('🔧 检测到状态不同步：后端暂停但前端播放，可能需要状态修正');
  }
});

// 监听当前歌曲变化，确保props变化时也重置进度条
watch(() => props.currentSong, (newSong, oldSong) => {
  if (newSong && (!oldSong || newSong.path !== oldSong.path)) {
    position.value = 0;
    duration.value = newSong.duration || 0;
    progress.value = 0;
    console.log('Props歌曲变化，进度条重置:', newSong.title);
  }
}, { deep: true });
</script>

<template>
  <div class="player-controls card">
    <div class="progress-bar">
      <div class="progress-info">
        <span class="time-display">{{ formatTime(position) }}</span>
        <span class="time-display">{{ formatTime(duration) }}</span>
      </div>
      <div class="progress-container" @click="handleProgressClick">
        <div class="progress" :style="{ width: `${progress}%` }" v-show="progress > 0"></div>
        <div 
          class="progress-handle" 
          :style="{ left: `${progress}%` }" 
          :class="{ active: progress > 0 || isPlaying, dragging: isDragging }"
          @mousedown="handleMouseDown"
          v-show="progress > 0"
        ></div>
      </div>
    </div>
    
    <div class="control-buttons">
      <button @click="handlePrevious" class="control-btn btn-secondary">
        <i class="icon-previous">⏮</i>
      </button>
      <button @click="handlePlayPause" class="control-btn play-pause-btn btn-primary" :class="{ 'playing': isPlaying }">
        <i v-if="!isPlaying" class="icon-play">▶</i>
        <i v-else class="icon-pause">⏸</i>
      </button>
      <button @click="handleNext" class="control-btn btn-secondary">
        <i class="icon-next">⏭</i>
      </button>
    </div>
    
    <!-- 保留原有的播放模式控制 -->
    <div class="play-mode-section">
      <div class="mode-controls-container">
        <PlayModeControl />
        <PlaybackModeControl />
      </div>
    </div>
  </div>
</template>

<style scoped>
.player-controls {
  padding: 1.25rem;
  position: relative;
  flex-shrink: 0;
  display: flex;
  flex-direction: column;
  justify-content: space-between;
  min-height: 200px;
}

.player-controls::before {
  content: '';
  position: absolute;
  top: 0;
  left: 0;
  right: 0;
  bottom: 0;
  background: linear-gradient(135deg, rgba(102, 126, 234, 0.05), rgba(118, 75, 162, 0.05));
  border-radius: var(--radius-lg);
  z-index: -1;
}

.progress-bar {
  margin-bottom: 1.25rem;
}

.progress-info {
  display: flex;
  justify-content: space-between;
  margin-bottom: 0.75rem;
}

.time-display {
  font-size: 0.9rem;
  font-weight: 500;
  color: var(--text-secondary);
  background: var(--background-glass);
  padding: 0.375rem 0.625rem;
  border-radius: var(--radius-sm);
  backdrop-filter: blur(10px);
}

.progress-container {
  height: 6px;
  background: rgba(102, 126, 234, 0.15);
  border-radius: var(--radius-sm);
  overflow: visible;
  cursor: pointer;
  position: relative;
  transition: all var(--transition-fast);
}

.progress-container:hover {
  height: 8px;
  background: rgba(102, 126, 234, 0.2);
}

.progress {
  height: 100%;
  background: var(--primary-gradient);
  transition: width 0.1s ease-out;
  border-radius: var(--radius-sm);
  position: relative;
  overflow: hidden;
}

.progress::after {
  content: '';
  position: absolute;
  top: 0;
  left: 0;
  right: 0;
  bottom: 0;
  background: linear-gradient(90deg, transparent, rgba(255, 255, 255, 0.3), transparent);
  animation: shimmer 2s infinite;
}

@keyframes shimmer {
  0% { transform: translateX(-100%); }
  100% { transform: translateX(100%); }
}

.progress-container:hover .progress {
  box-shadow: 0 0 12px rgba(102, 126, 234, 0.4);
}

.progress-handle {
  position: absolute;
  top: 50%;
  transform: translate(-50%, -50%);
<<<<<<< HEAD
  width: 16px;
  height: 16px;
  background: white;
  border: 3px solid var(--primary-color);
=======
  width: 12px;
  height: 12px;
  background: #4caf50;
  border: 2px solid #fff;
>>>>>>> 940dac20
  border-radius: 50%;
  cursor: pointer;
  transition: all var(--transition-normal);
  opacity: 0;
  pointer-events: none;
  box-shadow: var(--shadow-md);
}

.progress-container:hover .progress-handle,
.progress-handle.active {
  opacity: 1;
  pointer-events: auto;
}

.progress-handle:hover {
  background: var(--primary-color);
  border-color: white;
  transform: translate(-50%, -50%) scale(1.2);
  box-shadow: var(--shadow-lg);
}

.progress-handle.dragging {
  cursor: grabbing;
  background: var(--primary-dark);
  border-color: white;
  transform: translate(-50%, -50%) scale(1.3);
  box-shadow: 0 4px 20px rgba(102, 126, 234, 0.5);
}

.control-buttons {
  display: flex;
  justify-content: center;
  align-items: center;
  gap: 1rem;
  margin-bottom: 1.25rem;
}

.control-btn {
  width: 48px;
  height: 48px;
  border-radius: 50%;
  display: flex;
  align-items: center;
  justify-content: center;
  font-size: 1.2rem;
  transition: all var(--transition-normal);
  position: relative;
  overflow: hidden;
}

.control-btn i {
  position: relative;
  z-index: 2;
}

.play-pause-btn {
  width: 56px;
  height: 56px;
  font-size: 1.4rem;
  position: relative;
}

.play-pause-btn.playing {
  animation: pulse 2s ease-in-out infinite;
}

@keyframes pulse {
  0%, 100% {
    box-shadow: var(--shadow-primary);
  }
  50% {
    box-shadow: 0 6px 30px rgba(102, 126, 234, 0.5);
  }
}

.play-mode-section {
  display: flex;
  justify-content: center;
  padding-top: 1rem;
  border-top: 1px solid var(--border-light);
  margin-top: auto;
}

.mode-controls-container {
  display: flex;
  gap: 0.5rem;
}

/* 响应式设计 */
@media (max-width: 768px) {
  .player-controls {
    padding: 1rem;
    min-height: 180px;
  }
  
  .control-btn {
    width: 44px;
    height: 44px;
    font-size: 1.1rem;
  }
  
  .play-pause-btn {
    width: 52px;
    height: 52px;
    font-size: 1.3rem;
  }
  
  .control-buttons {
    gap: 0.75rem;
  }
  
  .time-display {
    font-size: 0.85rem;
    padding: 0.25rem 0.5rem;
  }
}
</style><|MERGE_RESOLUTION|>--- conflicted
+++ resolved
@@ -380,17 +380,10 @@
   position: absolute;
   top: 50%;
   transform: translate(-50%, -50%);
-<<<<<<< HEAD
   width: 16px;
   height: 16px;
   background: white;
   border: 3px solid var(--primary-color);
-=======
-  width: 12px;
-  height: 12px;
-  background: #4caf50;
-  border: 2px solid #fff;
->>>>>>> 940dac20
   border-radius: 50%;
   cursor: pointer;
   transition: all var(--transition-normal);
