import { defineStore } from 'pinia';
import { ref, computed } from 'vue';
import { invoke } from '@tauri-apps/api/core';

export interface LyricLine {
  time: number;    // 时间戳（毫秒）
  text: string;    // 歌词文本
}

// 媒体类型枚举
export enum MediaType {
  Audio = 'Audio',
  Video = 'Video'
}

export interface SongInfo {
  path: string;
  title?: string;
  artist?: string;
  album?: string;
  albumCover?: string;
<<<<<<< HEAD
  duration?: number; // 秒
  lyrics?: LyricLine[];
  mediaType?: MediaType;
  mvPath?: string;
  videoThumbnail?: string;
  hasLyrics?: boolean;
  // 新增：支持播放模式切换判断
  supportsModeSwitch?: boolean;
  isPureVideo?: boolean;
=======
  duration?: number;
  lyrics?: LyricLine[];  // 歌词信息
  // MV相关字段
  mediaType?: MediaType;  // 媒体类型
  mvPath?: string;        // MV视频文件路径
  videoThumbnail?: string; // 视频缩略图
  hasLyrics?: boolean;    // 是否有歌词
>>>>>>> 940dac20
}

export enum PlayerState {
  Playing = 'Playing',
  Paused = 'Paused',
  Stopped = 'Stopped'
}

export enum PlayMode {
  Sequential = 'Sequential',
  Repeat = 'Repeat',
  Shuffle = 'Shuffle'
}

export const usePlayerStore = defineStore('player', () => {
  // 状态
  const state = ref<PlayerState>(PlayerState.Stopped);
  const playlist = ref<SongInfo[]>([]);
  const currentIndex = ref<number | null>(null);
  const playMode = ref<PlayMode>(PlayMode.Sequential);
  const position = ref<number>(0);
  const duration = ref<number>(0);
  const currentPlaybackMode = ref<MediaType>(MediaType.Audio); // 当前播放模式
  
  // 智能播放状态检测
  const isActuallyPlaying = ref(false); // 真实播放状态
  const lastPositionUpdate = ref(0); // 最后一次进度更新时间
  const isTransitioning = ref(false); // 是否正在跳转
  const lastPosition = ref(0); // 上次记录的播放位置
  const positionUpdateCount = ref(0); // 进度更新计数器
  const isNewSong = ref(false); // 是否是新歌曲开始
  
  // 关键修复：简化播放状态检测逻辑
  const isReallyPlaying = computed(() => {
    // 基础判断：如果状态不是播放，肯定不在播放
    if (state.value !== PlayerState.Playing) return false;
    
    // 如果正在跳转，使用设定的播放状态
    if (isTransitioning.value) return true;
    
    // 关键修复：立即信任后端状态，减少复杂的前端检测
    return true;
  });
  
  // 新增：音视频互斥播放控制
  const isVideoPlayerActive = ref(false); // 视频播放器是否激活
  const isAudioPlayerActive = ref(false); // 音频播放器是否激活
  const mutexLock = ref(false); // 互斥锁，防止同时播放
  
  // 新增：全局播放状态检查
  const checkPlaybackState = () => {
    const hasActivePlayer = isVideoPlayerActive.value || isAudioPlayerActive.value;
    const shouldBePlaying = state.value === PlayerState.Playing;
    
    if (shouldBePlaying && !hasActivePlayer) {
      console.warn('⚠️ 播放状态不一致：应该播放但没有激活的播放器');
      // 根据当前歌曲类型重新激活对应播放器
      const current = currentSong.value;
      if (current) {
        const isVideoMode = current.mediaType === MediaType.Video || 
                           (currentPlaybackMode.value === MediaType.Video && current.mvPath);
        if (isVideoMode) {
          activateVideoPlayer();
        } else {
          activateAudioPlayer();
        }
      }
    } else if (!shouldBePlaying && hasActivePlayer) {
      console.warn('⚠️ 播放状态不一致：不应该播放但有激活的播放器');
      deactivateVideoPlayer();
      deactivateAudioPlayer();
    }
  };
  
  // 计算属性
  const isPlaying = computed(() => state.value === PlayerState.Playing);
  
  const progress = computed(() => {
    if (!duration.value) return 0;
    return (position.value / duration.value) * 100;
  });
  
  const currentSong = computed(() => {
    if (currentIndex.value !== null && playlist.value.length > 0) {
      return playlist.value[currentIndex.value];
    }
    return null;
  });
  
  // 增强：音视频互斥控制方法
  const activateVideoPlayer = () => {
    if (mutexLock.value) {
      console.log('🔒 互斥锁激活中，等待解锁...');
      return false;
    }
    
    mutexLock.value = true;
    
    // 强制停止音频播放器
    if (isAudioPlayerActive.value) {
      console.log('🎵➡️🎬 强制停止音频播放，激活视频播放器');
      isAudioPlayerActive.value = false;
      // 立即调用后端停止音频
      invoke('pause').catch(console.error);
    }
    
    isVideoPlayerActive.value = true;
    console.log('✅ 视频播放器已激活');
    
    // 延迟解锁，确保状态切换完成
    setTimeout(() => {
      mutexLock.value = false;
      // 解锁后进行状态检查
      setTimeout(checkPlaybackState, 100);
    }, 200);
    
    return true;
  };
  
  // 关键修复：优化音频播放器激活逻辑，减少不必要的暂停
  const activateAudioPlayer = () => {
    if (mutexLock.value) {
      console.log('🔒 互斥锁激活中，等待解锁...');
      return false;
    }
    
    mutexLock.value = true;
    
    // 关键修复：只有在视频播放器真正在播放时才强制停止
    if (isVideoPlayerActive.value) {
      console.log('🎬➡️🎵 检测到视频播放器激活，停止视频播放');
      isVideoPlayerActive.value = false;
      // 发送信号给VideoPlayer组件停止播放
      // 这通过响应式状态变化来实现
    }
    
    isAudioPlayerActive.value = true;
    console.log('✅ 音频播放器已激活');
    
    // 缩短解锁时间，提高响应速度
    setTimeout(() => {
      mutexLock.value = false;
      // 解锁后进行状态检查
      setTimeout(checkPlaybackState, 50);
    }, 100);
    
    return true;
  };
  
  const deactivateVideoPlayer = () => {
    if (isVideoPlayerActive.value) {
      isVideoPlayerActive.value = false;
      console.log('🎬 视频播放器已停用');
    }
  };
  
  const deactivateAudioPlayer = () => {
    if (isAudioPlayerActive.value) {
      isAudioPlayerActive.value = false;
      console.log('🎵 音频播放器已停用');
    }
  };
  
  // 新增：强制停止所有播放器
  const stopAllPlayers = async () => {
    console.log('🛑 强制停止所有播放器');
    
    mutexLock.value = true;
    
    // 停止视频播放器
    if (isVideoPlayerActive.value) {
      deactivateVideoPlayer();
    }
    
    // 停止音频播放器
    if (isAudioPlayerActive.value) {
      deactivateAudioPlayer();
      try {
        await invoke('pause');
      } catch (error) {
        console.error('停止音频播放失败:', error);
      }
    }
    
    setTimeout(() => {
      mutexLock.value = false;
    }, 100);
  };
  
  // 方法
  const play = async () => {
    console.log('🎮 开始播放流程');
    
    // 如果没有选中歌曲且播放列表不为空，自动选择第一首歌曲
    if (currentIndex.value === null && playlist.value.length > 0) {
      await setCurrentSong(0);
    }
    
    // 如果还是没有歌曲可播放，直接返回
    if (currentIndex.value === null || playlist.value.length === 0) {
      console.warn('没有可播放的歌曲');
      return;
    }
    
    try {
      // 检查当前播放模式，决定激活哪个播放器
      const current = currentSong.value;
      const isVideoMode = current?.mediaType === MediaType.Video || 
                         (currentPlaybackMode.value === MediaType.Video && current?.mvPath);
      
      console.log('🎯 播放模式判断:', {
        isVideoMode,
        mediaType: current?.mediaType,
        playbackMode: currentPlaybackMode.value,
        hasMv: !!current?.mvPath
      });
      
      if (isVideoMode) {
        // 视频模式：激活视频播放器
        console.log('🎬 激活视频播放器');
        if (!activateVideoPlayer()) {
          console.error('视频播放器激活失败');
          return;
        }
      } else {
        // 音频模式：激活音频播放器并调用后端
        console.log('🎵 激活音频播放器');
        if (!activateAudioPlayer()) {
          console.error('音频播放器激活失败');
          return;
        }
        
        // 调用后端播放
        await invoke('play');
        console.log('✅ 后端音频播放命令发送成功');
      }
      
      // 立即设置播放状态
      state.value = PlayerState.Playing;
      console.log('✅ 播放流程完成');
    } catch (error) {
      console.error('播放失败:', error);
      // 失败时清理状态
      deactivateVideoPlayer();
      deactivateAudioPlayer();
      state.value = PlayerState.Paused;
    }
  };
  
  const pause = async () => {
    console.log('⏸️ 开始暂停流程');
    
    try {
      // 简化暂停逻辑：直接调用后端暂停，不管当前是什么模式
      await invoke('pause');
      
      // 立即设置暂停状态
      state.value = PlayerState.Paused;
      
      // 停用所有播放器
      deactivateVideoPlayer();
      deactivateAudioPlayer();
      
      console.log('✅ 暂停流程完成');
    } catch (error) {
      console.error('暂停失败:', error);
    }
  };
  
  const next = async () => {
<<<<<<< HEAD
    console.log('⏭️ 切换到下一首歌曲');
    
    // 切歌前先停止所有播放器
    await stopAllPlayers();
    
    try {
      await invoke('next');
      // 重要：确保前端状态也更新为播放状态，因为后端在切换时会自动开始播放
      state.value = PlayerState.Playing;
      console.log('✅ 下一首切换完成');
    } catch (error) {
      console.error('切换下一首失败:', error);
    }
  };
  
  const previous = async () => {
    console.log('⏮️ 切换到上一首歌曲');
    
    // 切歌前先停止所有播放器
    await stopAllPlayers();
    
    try {
      await invoke('previous');
      // 重要：确保前端状态也更新为播放状态，因为后端在切换时会自动开始播放
      state.value = PlayerState.Playing;
      console.log('✅ 上一首切换完成');
    } catch (error) {
      console.error('切换上一首失败:', error);
    }
=======
    console.log('切换到下一首歌曲');
    await invoke('next');
    // 确保前端状态也更新为播放状态，因为后端在切换时会自动开始播放
    state.value = PlayerState.Playing;
  };
  
  const previous = async () => {
    console.log('切换到上一首歌曲');
    await invoke('previous');
    // 确保前端状态也更新为播放状态，因为后端在切换时会自动开始播放
    state.value = PlayerState.Playing;
>>>>>>> 940dac20
  };
  
  const setCurrentSong = async (index: number) => {
    if (index >= 0 && index < playlist.value.length) {
<<<<<<< HEAD
      console.log('🎵 用户选择歌曲:', index, playlist.value[index]?.title);
      
      // 选歌前先停止所有播放器
      await stopAllPlayers();
      
      try {
        await invoke('set_song', { index });
        currentIndex.value = index;
        // 重要：确保前端状态也更新为播放状态，因为后端在设置歌曲时会自动开始播放
        state.value = PlayerState.Playing;
        console.log('✅ 歌曲选择完成');
      } catch (error) {
        console.error('选择歌曲失败:', error);
      }
=======
      console.log('用户选择歌曲:', index);
      await invoke('set_song', { index });
      currentIndex.value = index;
      // 确保前端状态也更新为播放状态，因为后端在设置歌曲时会自动开始播放
      state.value = PlayerState.Playing;
>>>>>>> 940dac20
    }
  };
  
  const addSong = async (path: string) => {
    await invoke('add_song', { path });
  };
  
  const removeSong = async (index: number) => {
    await invoke('remove_song', { index });
  };
  
  const clearPlaylist = async () => {
    await invoke('clear_playlist');
    playlist.value = [];
    currentIndex.value = null;
  };
  
  const setPlayMode = async (mode: PlayMode) => {
    await invoke('set_play_mode', { mode });
    playMode.value = mode;
  };  

  const openAudioFile = async () => {
    await invoke('open_audio_files');
  };

<<<<<<< HEAD
  // 完全重写seekTo方法，彻底分离音频和视频跳转逻辑
=======
  // 添加跳转功能
  const seekVideoTo = async (position: number) => {
    // 直接更新前端进度显示，给用户即时反馈
    position.value = position;
    console.log('视频跳转请求:', position, '秒');
  };

  // seekTo方法，彻底分离音频和视频跳转逻辑
>>>>>>> 940dac20
  const seekTo = async (targetPosition: number) => {
    try {
      const current = currentSong.value;
      if (!current) {
        console.warn('没有当前歌曲，无法跳转');
        return;
      }

<<<<<<< HEAD
      console.log('🎯 智能跳转开始:', targetPosition, '秒，当前歌曲:', current.title);
      
      // 设置跳转状态，防止其他事件干扰
      setTransitioning(true);
      
      // 检查是否是视频模式
      const isVideoMode = current.mediaType === MediaType.Video || 
                         (currentPlaybackMode.value === MediaType.Video && current.mvPath);
      
=======
      console.log('跳转请求:', {
        position: targetPosition,
        song: current.title,
        playbackMode: currentPlaybackMode.value,
        mediaType: current.mediaType
      });

      // 明确判断是否需要视频处理
      const isVideoMode = (
        currentPlaybackMode.value === MediaType.Video && current.mvPath ||
        current.mediaType === MediaType.Video
      );

>>>>>>> 940dac20
      if (isVideoMode) {
        console.log('🎬 视频模式跳转 - 完全由前端VideoPlayer处理');
        
        // 立即更新前端进度，给用户即时反馈
        position.value = targetPosition;
        
        // 关键修复：通知VideoPlayer组件进行跳转，但不调用后端API
        // VideoPlayer会监听position变化并执行视频跳转
        
        // 延迟重置状态，给VideoPlayer足够时间处理
        setTimeout(() => {
          setTransitioning(false);
          console.log('视频跳转流程完成');
        }, 800);
      } else {
        // 音频模式：正常调用后端跳转
        console.log('🎵 音频模式跳转 - 调用后端API');
        
        // 立即更新前端进度，给用户即时反馈
        position.value = targetPosition;
        
        // 只有音频模式才调用后端跳转
        await invoke('seek_to', { position: targetPosition });
        console.log('后端音频跳转完成');
        
        // 延迟重置状态
        setTimeout(() => {
          setTransitioning(false);
        }, 500);
      }
    } catch (error) {
      console.error('跳转失败:', error);
      setTransitioning(false);
    }
  };
  
  const updateProgress = (pos: number, dur: number) => {
    // 关键修复：简化进度更新逻辑，避免复杂的状态检测导致播放键跳跃
    position.value = pos;
    duration.value = dur;
    
    // 关键修复：移除复杂的播放状态检测逻辑
    // 直接信任后端状态，避免前端过度干预导致状态不一致
    
    // 只保留必要的新歌曲检测
    if (pos === 0 && dur !== duration.value) {
      isNewSong.value = true;
      console.log('检测到新歌曲开始');
    } else if (pos > 2) {
      isNewSong.value = false;
    }
    
    // 关键修复：移除自动状态修正逻辑，避免干扰用户操作
    // 让后端完全控制播放状态，前端只负责显示
    
    lastPosition.value = pos;
  };

  // 设置跳转状态
  const setTransitioning = (transitioning: boolean) => {
    isTransitioning.value = transitioning;
    if (transitioning) {
      // 跳转时重置播放检测
      isActuallyPlaying.value = false;
      positionUpdateCount.value = 0;
      console.log('开始跳转，重置播放状态检测');
    } else {
      console.log('跳转结束，开始检测播放状态');
    }
  };

  // 添加专门的进度重置方法
  const resetProgress = () => {
    position.value = 0;
    duration.value = 0;
    // 重置播放状态检测
    isActuallyPlaying.value = false;
    lastPositionUpdate.value = 0;
    lastPosition.value = 0;
    positionUpdateCount.value = 0;
    isNewSong.value = true; // 新歌曲标记
  };

  const updateCurrentSong = (index: number) => {
    const oldIndex = currentIndex.value;
    currentIndex.value = index;
    
    // 如果歌曲索引发生变化，重置进度条
    if (oldIndex !== index) {
      resetProgress();
      console.log('歌曲索引变化，进度条重置:', index);
    }
  };

  const updatePlaylist = (newPlaylist: SongInfo[]) => {
    // 清空现有播放列表并重新赋值以确保响应性
    playlist.value.splice(0, playlist.value.length, ...newPlaylist);
  };
  
  const updateState = (newState: PlayerState) => {
    state.value = newState;
  };

  const updatePlayMode = (mode: PlayMode) => {
    playMode.value = mode;
  };
  
  // 添加视频时长管理
  const videoDurations = ref<Map<string, number>>(new Map());

  // 更新视频文件的真实时长
  const updateVideoDuration = (filePath: string, duration: number) => {
    videoDurations.value.set(filePath, duration);
    console.log('更新视频时长缓存:', filePath, '→', duration, '秒');
    
    // 同时更新播放列表中对应歌曲的时长显示
    const songIndex = playlist.value.findIndex(song => song.path === filePath);
    if (songIndex !== -1) {
      // 创建新的歌曲对象，更新时长信息
      const updatedSong = { ...playlist.value[songIndex], duration };
      playlist.value[songIndex] = updatedSong;
      console.log('更新播放列表中的视频时长:', updatedSong.title, '→', duration, '秒');
    }
  };

  // 获取视频文件的真实时长
  const getVideoDuration = (filePath: string): number | undefined => {
    return videoDurations.value.get(filePath);
  };
  
  // 新增：切换播放模式的方法
  const togglePlaybackMode = async () => {
    await invoke('toggle_playback_mode');
    // 切换后更新本地状态
    const newMode = currentPlaybackMode.value === MediaType.Audio ? MediaType.Video : MediaType.Audio;
    currentPlaybackMode.value = newMode;
    console.log('播放模式已切换为:', newMode);
  };

  // 简化的播放模式切换方法
  const setPlaybackMode = async (mode: MediaType) => {
    console.log('前端设置播放模式:', mode);
    
    // 记录切换前的状态
    const wasPlaying = isPlaying.value;
    const oldMode = currentPlaybackMode.value;
    
    try {
      // 调用后端设置播放模式
      await invoke('set_playback_mode', { mode });
      
      // 立即更新本地状态
      currentPlaybackMode.value = mode;
      console.log('播放模式已设置为:', mode);
      
      // 关键修复：视频切音频时确保播放状态和UI同步
      if (oldMode === MediaType.Video && mode === MediaType.Audio) {
        console.log('🎵 视频切音频模式，强制确保播放状态同步');
        
        // 立即设置为播放状态，确保播放按钮显示正确
        state.value = PlayerState.Playing;
        
        // 等待一小段时间让后端处理完成
        await new Promise(resolve => setTimeout(resolve, 100));
        
        // 确保音频开始播放
        try {
          await invoke('play');
          console.log('✅ 视频切音频后音频自动开始播放');
          
          // 再次确认播放状态
          state.value = PlayerState.Playing;
        } catch (error) {
          console.warn('视频切音频后启动播放失败:', error);
        }
      } else if (oldMode === MediaType.Audio && mode === MediaType.Video) {
        console.log('🎬 音频切视频模式，确保状态同步');
        
        // 视频模式也确保播放状态
        if (wasPlaying) {
          state.value = PlayerState.Playing;
        }
      }
    } catch (error) {
      console.error('设置播放模式失败:', error);
      // 回滚本地状态
      currentPlaybackMode.value = oldMode;
    }
  };

  // 初始化时获取当前播放模式
  const initializePlaybackMode = async () => {
    try {
      const mode = await invoke('get_current_playback_mode') as MediaType;
      currentPlaybackMode.value = mode;
    } catch (error) {
      console.warn('获取播放模式失败，使用默认音频模式:', error);
      currentPlaybackMode.value = MediaType.Audio;
    }
  };

  // 检查当前歌曲是否有MV
  const currentSongHasMv = computed(() => {
    return currentSong.value?.mvPath !== undefined && currentSong.value?.mvPath !== null;
  });

  return {
    // 状态
    state,
    playlist,
    currentIndex,
    playMode,
    position,
    duration,
    currentPlaybackMode, 
    
    isReallyPlaying, // 智能播放状态
    isTransitioning, // 跳转状态
    isNewSong, // 新歌曲状态
    isVideoPlayerActive, // 视频播放器激活状态
    isAudioPlayerActive, // 音频播放器激活状态
    
    // 计算属性
    isPlaying,
    progress,
    currentSong,
    currentSongHasMv,
    
    // 方法
    play,
    pause,
    next,
    previous,
    setCurrentSong,
    addSong,
    removeSong,
    clearPlaylist,
    setPlayMode,
    openAudioFile,
    seekTo,
    updateProgress,
    updatePlaylist,
    updateCurrentSong,
    updateState,
    updatePlayMode,
    setTransitioning, 
    updateVideoDuration, // 更新视频时长
    getVideoDuration,     // 获取视频时长
<<<<<<< HEAD
    togglePlaybackMode, // 新增：切换播放模式
    setPlaybackMode,    // 新增：设置播放模式
    initializePlaybackMode, // 新增：初始化播放模式
    // 新增：音视频互斥控制方法
    activateVideoPlayer,
    activateAudioPlayer,
    deactivateVideoPlayer,
    deactivateAudioPlayer,
=======
    togglePlaybackMode, // 切换播放模式
    setPlaybackMode,    // 设置播放模式
    initializePlaybackMode, // 初始化播放模式
>>>>>>> 940dac20
  };
});<|MERGE_RESOLUTION|>--- conflicted
+++ resolved
@@ -19,7 +19,7 @@
   artist?: string;
   album?: string;
   albumCover?: string;
-<<<<<<< HEAD
+
   duration?: number; // 秒
   lyrics?: LyricLine[];
   mediaType?: MediaType;
@@ -29,15 +29,7 @@
   // 新增：支持播放模式切换判断
   supportsModeSwitch?: boolean;
   isPureVideo?: boolean;
-=======
-  duration?: number;
-  lyrics?: LyricLine[];  // 歌词信息
-  // MV相关字段
-  mediaType?: MediaType;  // 媒体类型
-  mvPath?: string;        // MV视频文件路径
-  videoThumbnail?: string; // 视频缩略图
-  hasLyrics?: boolean;    // 是否有歌词
->>>>>>> 940dac20
+
 }
 
 export enum PlayerState {
@@ -308,7 +300,7 @@
   };
   
   const next = async () => {
-<<<<<<< HEAD
+
     console.log('⏭️ 切换到下一首歌曲');
     
     // 切歌前先停止所有播放器
@@ -338,24 +330,11 @@
     } catch (error) {
       console.error('切换上一首失败:', error);
     }
-=======
-    console.log('切换到下一首歌曲');
-    await invoke('next');
-    // 确保前端状态也更新为播放状态，因为后端在切换时会自动开始播放
-    state.value = PlayerState.Playing;
-  };
-  
-  const previous = async () => {
-    console.log('切换到上一首歌曲');
-    await invoke('previous');
-    // 确保前端状态也更新为播放状态，因为后端在切换时会自动开始播放
-    state.value = PlayerState.Playing;
->>>>>>> 940dac20
   };
   
   const setCurrentSong = async (index: number) => {
     if (index >= 0 && index < playlist.value.length) {
-<<<<<<< HEAD
+
       console.log('🎵 用户选择歌曲:', index, playlist.value[index]?.title);
       
       // 选歌前先停止所有播放器
@@ -370,13 +349,7 @@
       } catch (error) {
         console.error('选择歌曲失败:', error);
       }
-=======
-      console.log('用户选择歌曲:', index);
-      await invoke('set_song', { index });
-      currentIndex.value = index;
-      // 确保前端状态也更新为播放状态，因为后端在设置歌曲时会自动开始播放
-      state.value = PlayerState.Playing;
->>>>>>> 940dac20
+
     }
   };
   
@@ -403,18 +376,9 @@
     await invoke('open_audio_files');
   };
 
-<<<<<<< HEAD
+
   // 完全重写seekTo方法，彻底分离音频和视频跳转逻辑
-=======
-  // 添加跳转功能
-  const seekVideoTo = async (position: number) => {
-    // 直接更新前端进度显示，给用户即时反馈
-    position.value = position;
-    console.log('视频跳转请求:', position, '秒');
-  };
-
-  // seekTo方法，彻底分离音频和视频跳转逻辑
->>>>>>> 940dac20
+
   const seekTo = async (targetPosition: number) => {
     try {
       const current = currentSong.value;
@@ -423,7 +387,7 @@
         return;
       }
 
-<<<<<<< HEAD
+
       console.log('🎯 智能跳转开始:', targetPosition, '秒，当前歌曲:', current.title);
       
       // 设置跳转状态，防止其他事件干扰
@@ -433,21 +397,7 @@
       const isVideoMode = current.mediaType === MediaType.Video || 
                          (currentPlaybackMode.value === MediaType.Video && current.mvPath);
       
-=======
-      console.log('跳转请求:', {
-        position: targetPosition,
-        song: current.title,
-        playbackMode: currentPlaybackMode.value,
-        mediaType: current.mediaType
-      });
-
-      // 明确判断是否需要视频处理
-      const isVideoMode = (
-        currentPlaybackMode.value === MediaType.Video && current.mvPath ||
-        current.mediaType === MediaType.Video
-      );
-
->>>>>>> 940dac20
+
       if (isVideoMode) {
         console.log('🎬 视频模式跳转 - 完全由前端VideoPlayer处理');
         
@@ -696,7 +646,7 @@
     setTransitioning, 
     updateVideoDuration, // 更新视频时长
     getVideoDuration,     // 获取视频时长
-<<<<<<< HEAD
+
     togglePlaybackMode, // 新增：切换播放模式
     setPlaybackMode,    // 新增：设置播放模式
     initializePlaybackMode, // 新增：初始化播放模式
@@ -705,10 +655,6 @@
     activateAudioPlayer,
     deactivateVideoPlayer,
     deactivateAudioPlayer,
-=======
-    togglePlaybackMode, // 切换播放模式
-    setPlaybackMode,    // 设置播放模式
-    initializePlaybackMode, // 初始化播放模式
->>>>>>> 940dac20
+
   };
 });