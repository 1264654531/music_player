<script setup lang="ts">
import { onMounted, computed, ref } from "vue";
import { invoke } from "@tauri-apps/api/core";
import { listen } from "@tauri-apps/api/event";
import { usePlayerStore, PlayerState, SongInfo, MediaType } from "./stores/player";
import PlayerControls from "./components/PlayerControls.vue";
import Playlist from "./components/Playlist.vue";
import NowPlaying from "./components/NowPlaying.vue";
import LyricsDisplay from "./components/LyricsDisplay.vue";
import VideoPlayer from "./components/VideoPlayer.vue";
import StarWarsTitles from "./components/StarWarsTitles.vue"; // 新增导入

// 使用播放器状态
const playerStore = usePlayerStore();

// 决定是否显示视频播放器
const shouldShowVideo = computed(() => {
  const currentSong = playerStore.currentSong;
  if (!currentSong) return false;
  
  // 如果当前播放模式是Video，且当前歌曲有MV，则显示视频
  if (playerStore.currentPlaybackMode === MediaType.Video && currentSong.mvPath) {
    return true;
  }
  
  // 如果当前歌曲本身就是视频文件，则显示视频
  if (currentSong.mediaType === MediaType.Video) {
    return true;
  }
  
  return false;
});

// 决定是否显示歌词
const shouldShowLyrics = computed(() => {
  const currentSong = playerStore.currentSong;
  if (!currentSong) return false;
  
  // 如果正在显示视频，不显示歌词
  if (shouldShowVideo.value) return false;
  
  // 如果是音频模式或没有MV，显示歌词
  return playerStore.currentPlaybackMode === MediaType.Audio || !currentSong.mvPath;
});

// 初始化播放器
const initPlayer = async () => {  
  try {
    await invoke('init_player');
    
    // 获取播放列表
    const playlist = await invoke('get_playlist') as SongInfo[];
    playerStore.updatePlaylist(playlist);
    
    // 获取当前索引
    const currentIndex = await invoke('get_current_index') as number | null;
    if (currentIndex !== null) {
      playerStore.updateCurrentSong(currentIndex);
    }
    
    // 获取播放器状态
    const state = await invoke('get_player_state');
    playerStore.updateState(state as PlayerState);
    
    // 监听歌曲添加事件
    await listen('songs_added', async () => {
      try {
        const updatedPlaylist = await invoke('get_playlist') as SongInfo[];
        playerStore.updatePlaylist(updatedPlaylist);
      } catch (error) {
        console.error('Error refreshing playlist after songs_added:', error);
      }
    });
      // 监听播放器事件
    await listen('player-event', (event: any) => {
      const payload = event.payload;
      
      // 新的事件格式：使用 tag 和 content 
      if (payload.type && payload.data !== undefined) {
          switch (payload.type) {
          case 'StateChanged':
            playerStore.updateState(payload.data);
            break;
            
          case 'SongChanged':
            playerStore.updateCurrentSong(payload.data[0]);
            // 切换歌曲时重置进度条
            playerStore.updateProgress(0, payload.data[1]?.duration || 0);
            break;
              case 'PlaylistUpdated':
            if (Array.isArray(payload.data)) {
              playerStore.updatePlaylist(payload.data);
            } else {
              console.error('Playlist data is not an array:', payload.data);
            }
            break;
              case 'ProgressUpdate':
            if (payload.data && typeof payload.data === 'object') {
              playerStore.updateProgress(
                payload.data.position,
                payload.data.duration
              );
            }
            break;
            
          case 'Error':
            console.error('播放器错误:', payload.data);
            break;
            
          default:
            console.warn('Unknown event type:', payload.type);        }
      } else {
        if (payload.StateChanged) {
          playerStore.updateState(payload.StateChanged);
        }

        if (payload.SongChanged) {
          playerStore.updateCurrentSong(payload.SongChanged[0]);
          // 切换歌曲时重置进度条
          playerStore.updateProgress(0, payload.SongChanged[1]?.duration || 0);
        }
          if (payload.PlaylistUpdated) {
          playerStore.updatePlaylist(payload.PlaylistUpdated);
        }
        
        if (payload.ProgressUpdate) {
          playerStore.updateProgress(
            payload.ProgressUpdate.position,
            payload.ProgressUpdate.duration
          );
        }
        
        if (payload.Error) {
          console.error('播放器错误 (legacy):', payload.Error);        }      }
    });
    
  } catch (error) {
    console.error('初始化播放器失败:', error);
  }
};

// 播放控制
const handlePlay = () => {
  playerStore.play();
};

const handlePause = () => {
  playerStore.pause();
};

const handleNext = () => {
  playerStore.next();
};

const handlePrevious = () => {
  playerStore.previous();
};

const handleSelectSong = async (index: number) => {
  // 如果点击的是当前正在播放的歌曲，切换播放/暂停状态
  if (playerStore.currentIndex === index && playerStore.isPlaying) {
    await playerStore.pause();
  } else {
    // 设置当前歌曲（这已经会自动开始播放）
    await playerStore.setCurrentSong(index);
  }
};

const handleRemoveSong = (index: number) => {
  playerStore.removeSong(index);
};

// 歌词跳转处理
const handleLyricsSeek = (time: number) => {
  playerStore.seekTo(time);
};

// 新增：入场动画状态
const showIntro = ref(true); // 新增：入场动画状态

// 组件挂载时初始化
onMounted(() => {
  // 新增：播放星球大战动画，动画结束后进入主界面
  showIntro.value = true;
  setTimeout(() => {
    showIntro.value = false;
    // 动画结束后再初始化播放器
    initPlayer();
    playerStore.initializePlaybackMode();
    // 添加默认专辑图片
    const link = document.createElement('link');
    link.rel = 'preload';
    link.href = '/default-album.png';
    link.as = 'image';
    document.head.appendChild(link);
  }, 11000); // 动画时长约11秒（可根据StarWars动画实际调整）
});


const showSplash = ref(true);

// 模拟加载过程
setTimeout(() => {
  showSplash.value = false;
}, 5000);
</script>

<template>
  <div class="app">
<<<<<<< HEAD
    <!-- 启动动画屏幕 -->
    <div v-if="showSplash" class="splash-screen">
      <div class="splash-content">
        <!-- Logo区域 -->
        <div class="logo-container">
          <div class="logo-icon">🎵</div>
          <div class="logo-rings">
            <div class="ring ring-1"></div>
            <div class="ring ring-2"></div>
            <div class="ring ring-3"></div>
          </div>
        </div>
        
        <!-- 项目标题 -->
        <div class="project-title">
          <div class="title-main">Rust大作业</div>
          <div class="title-divider"></div>
          <div class="title-sub">音乐播放器</div>
        </div>
        
        <!-- 加载指示器 -->
        <div class="loading-indicator">
          <div class="loading-dots">
            <div class="dot"></div>
            <div class="dot"></div>
            <div class="dot"></div>
          </div>
          <div class="loading-text">正在启动...</div>
        </div>
      </div>
      
      <!-- 背景装饰 -->
      <div class="splash-bg-decoration">
        <div class="floating-note note-1">♪</div>
        <div class="floating-note note-2">♫</div>
        <div class="floating-note note-3">♩</div>
        <div class="floating-note note-4">♬</div>
        <div class="floating-note note-5">♭</div>
        <div class="floating-note note-6">♯</div>
      </div>
    </div>

    <!-- 主应用内容 -->
    <div v-else class="main-app">
      <header class="app-header animate-slide-down">
        <h1>音乐播放器</h1>
      </header>
      
      <main class="app-content">
        <div class="left-panel animate-slide-right">
          <NowPlaying 
            :song="playerStore.currentSong" 
            :is-playing="playerStore.isPlaying" 
          />
          <PlayerControls 
            :current-song="playerStore.currentSong"
            :is-playing="playerStore.isPlaying"
            @play="handlePlay"
            @pause="handlePause"
            @next="handleNext"
            @previous="handlePrevious"
          />
        </div>
        
        <div class="center-panel animate-fade-in">
          <!-- 根据播放模式和媒体类型显示不同组件 -->
          <VideoPlayer
            v-if="shouldShowVideo"
            :song="playerStore.currentSong"
            :is-playing="playerStore.isPlaying"
          />
          <LyricsDisplay
            v-else-if="shouldShowLyrics"
            :lyrics="playerStore.currentSong?.lyrics"
            :current-time="playerStore.position"
            :is-playing="playerStore.isPlaying"
            @seek="handleLyricsSeek"
          />
          <div v-else class="no-content-placeholder">
            <div class="placeholder-icon">🎵</div>
            <p>选择歌曲开始播放</p>
          </div>
        </div>
        
        <div class="right-panel animate-slide-left">
          <Playlist 
            :playlist="playerStore.playlist" 
            :current-index="playerStore.currentIndex"
            :is-playing="playerStore.isPlaying"
            @select-song="handleSelectSong"
            @remove-song="handleRemoveSong"
          />
        </div>
      </main>
    </div>
=======
    <!-- 新增：入场动画 -->
    <transition name="fade" mode="out-in">
      <StarWarsTitles v-if="showIntro" />
      <div v-else>
        <!-- 主界面内容包裹在一个div里 -->
        <header class="app-header">
          <h1>音乐播放器</h1>
        </header>
        <main class="app-content">
          <div class="left-panel">
            <NowPlaying 
              :song="playerStore.currentSong" 
              :is-playing="playerStore.isPlaying" 
            />
            <PlayerControls 
              :current-song="playerStore.currentSong"
              :is-playing="playerStore.isPlaying"
              @play="handlePlay"
              @pause="handlePause"
              @next="handleNext"
              @previous="handlePrevious"
            />
          </div>
          
          <div class="center-panel">
            <!-- 根据播放模式和媒体类型显示不同组件 -->
            <VideoPlayer
              v-if="shouldShowVideo"
              :song="playerStore.currentSong"
              :is-playing="playerStore.isPlaying"
            />
            <LyricsDisplay
              v-else-if="shouldShowLyrics"
              :lyrics="playerStore.currentSong?.lyrics"
              :current-time="playerStore.position"
              :is-playing="playerStore.isPlaying"
              @seek="handleLyricsSeek"
            />
            <div v-else class="no-content-placeholder">
              <div class="placeholder-icon">🎵</div>
              <p>选择歌曲开始播放</p>
            </div>
          </div>
          
          <div class="right-panel">
            <Playlist 
              :playlist="playerStore.playlist" 
              :current-index="playerStore.currentIndex"
              :is-playing="playerStore.isPlaying"
              @select-song="handleSelectSong"
              @remove-song="handleRemoveSong"
            />
          </div>
        </main>
      </div>
    </transition>
>>>>>>> 940dac20
  </div>
</template>

<style scoped>
.app {
  display: flex;
  flex-direction: column;
  height: 100vh;
  background: linear-gradient(135deg, #667eea 0%, #764ba2 100%);
  color: #333;
  position: relative;
}

.app::before {
  content: '';
  position: absolute;
  top: 0;
  left: 0;
  right: 0;
  bottom: 0;
  background: rgba(255, 255, 255, 0.95);
  z-index: 1;
}

.app > * {
  position: relative;
  z-index: 2;
}

.app-header {
  background: linear-gradient(135deg, #667eea, #764ba2);
  color: white;
  padding: 1rem 1.5rem;
  box-shadow: 0 4px 20px rgba(102, 126, 234, 0.3);
  text-align: center;
  position: relative;
  overflow: hidden;
  flex-shrink: 0;
}

.app-header::before {
  content: '';
  position: absolute;
  top: 0;
  left: 0;
  right: 0;
  bottom: 0;
  background: rgba(255, 255, 255, 0.1);
  backdrop-filter: blur(10px);
}

.app-header h1 {
  margin: 0;
  font-size: 1.6rem;
  font-weight: 600;
  position: relative;
  z-index: 1;
  text-shadow: 0 2px 10px rgba(0, 0, 0, 0.1);
}

.app-content {
  display: flex;
  flex: 1;
  padding: 1rem;
  gap: 1rem;
  overflow: hidden;
  min-height: 0;
}

.left-panel {
  flex: 3;
  display: flex;
  flex-direction: column;
  gap: 1rem;
  min-width: 300px;
  height: 100%;
}

.center-panel {
  flex: 4;
  display: flex;
  flex-direction: column;
  min-width: 350px;
}

.right-panel {
  flex: 3;
  min-width: 300px;
}

.no-content-placeholder {
  display: flex;
  flex-direction: column;
  align-items: center;
  justify-content: center;
  height: 100%;
  min-height: 250px;
  color: #6b7280;
  background: rgba(255, 255, 255, 0.8);
  backdrop-filter: blur(10px);
  border-radius: 16px;
  border: 2px dashed rgba(102, 126, 234, 0.3);
  box-shadow: 0 8px 32px rgba(0, 0, 0, 0.1);
  position: relative;
  overflow: hidden;
}

.no-content-placeholder::before {
  content: '';
  position: absolute;
  top: 0;
  left: 0;
  right: 0;
  bottom: 0;
  background: linear-gradient(135deg, rgba(102, 126, 234, 0.05), rgba(118, 75, 162, 0.05));
  animation: shimmer 3s ease-in-out infinite;
}

@keyframes shimmer {
  0%, 100% { opacity: 0.5; }
  50% { opacity: 1; }
}

.placeholder-icon {
  font-size: 4rem;
  margin-bottom: 1.5rem;
  opacity: 0.6;
  background: linear-gradient(135deg, #667eea, #764ba2);
  -webkit-background-clip: text;
  -webkit-text-fill-color: transparent;
  background-clip: text;
  position: relative;
  z-index: 1;
}

.no-content-placeholder p {
  font-size: 1.1rem;
  margin: 0;
  font-weight: 500;
  position: relative;
  z-index: 1;
}

/* 启动动画屏幕样式 */
.splash-screen {
  position: fixed;
  top: 0;
  left: 0;
  width: 100vw;
  height: 100vh;
  background: linear-gradient(135deg, #667eea 0%, #764ba2 50%, #667eea 100%);
  background-size: 200% 200%;
  animation: gradientShift 4s ease-in-out infinite;
  display: flex;
  align-items: center;
  justify-content: center;
  z-index: 9999;
  overflow: hidden;
}

@keyframes gradientShift {
  0%, 100% { background-position: 0% 50%; }
  50% { background-position: 100% 50%; }
}

.splash-content {
  text-align: center;
  color: white;
  position: relative;
  z-index: 2;
}

.logo-container {
  position: relative;
  margin-bottom: 3rem;
}

.logo-icon {
  font-size: 5rem;
  margin-bottom: 1rem;
  animation: logoFloat 3s ease-in-out infinite;
  filter: drop-shadow(0 10px 20px rgba(0, 0, 0, 0.3));
}

@keyframes logoFloat {
  0%, 100% { transform: translateY(0px); }
  50% { transform: translateY(-10px); }
}

.logo-rings {
  position: absolute;
  top: 50%;
  left: 50%;
  transform: translate(-50%, -50%);
}

.ring {
  position: absolute;
  border: 2px solid rgba(255, 255, 255, 0.3);
  border-radius: 50%;
  animation: ringPulse 2s ease-in-out infinite;
}

.ring-1 {
  width: 120px;
  height: 120px;
  margin: -60px 0 0 -60px;
  animation-delay: 0s;
}

.ring-2 {
  width: 160px;
  height: 160px;
  margin: -80px 0 0 -80px;
  animation-delay: 0.5s;
}

.ring-3 {
  width: 200px;
  height: 200px;
  margin: -100px 0 0 -100px;
  animation-delay: 1s;
}

<<<<<<< HEAD
@keyframes ringPulse {
  0% {
    transform: scale(0.8);
    opacity: 1;
=======
.fade-in {
  animation: fadeIn 0.5s;
}

@keyframes fadeIn {
  from {
    opacity: 0;
  }
  to {
    opacity: 1;
  }
}

/* 新增淡入淡出动画 */
.fade-enter-active, .fade-leave-active {
  transition: opacity 1s;
}
.fade-enter-from, .fade-leave-to {
  opacity: 0;
}

/* 响应式设计 */
@media (max-width: 1200px) {
  .app-content {
    flex-direction: column;
    overflow-y: auto;
>>>>>>> 940dac20
  }
  50% {
    transform: scale(1.2);
    opacity: 0.3;
  }
  100% {
    transform: scale(0.8);
    opacity: 1;
  }
}

.project-title {
  margin-bottom: 4rem;
}

.title-main {
  font-size: 2.5rem;
  font-weight: 800;
  margin-bottom: 1rem;
  background: linear-gradient(45deg, #ffffff, #e0e7ff, #ffffff);
  background-size: 200% 200%;
  -webkit-background-clip: text;
  -webkit-text-fill-color: transparent;
  background-clip: text;
  animation: titleShimmer 3s ease-in-out infinite, titleSlideIn 1s ease-out;
  text-shadow: 0 4px 8px rgba(0, 0, 0, 0.3);
}

@keyframes titleShimmer {
  0%, 100% { background-position: 0% 50%; }
  50% { background-position: 100% 50%; }
}

@keyframes titleSlideIn {
  from {
    opacity: 0;
    transform: translateY(-30px);
  }
  to {
    opacity: 1;
    transform: translateY(0);
  }
}

.title-divider {
  width: 100px;
  height: 3px;
  background: linear-gradient(90deg, transparent, white, transparent);
  margin: 1rem auto;
  animation: dividerExpand 1.5s ease-out 0.5s forwards;
  transform: scaleX(0);
}

@keyframes dividerExpand {
  to { transform: scaleX(1); }
}

.title-sub {
  font-size: 1.8rem;
  font-weight: 600;
  opacity: 0.9;
  animation: titleSlideIn 1s ease-out 0.7s forwards;
  opacity: 0;
  letter-spacing: 2px;
  margin-bottom: 2rem;
}

.loading-indicator {
  position: fixed;
  bottom: 3rem;
  left: 50%;
  transform: translateX(-50%);
  z-index: 10;
}

/* 背景装饰音符 */
.splash-bg-decoration {
  position: absolute;
  top: 0;
  left: 0;
  width: 100%;
  height: 100%;
  overflow: hidden;
  z-index: 1;
}

.floating-note {
  position: absolute;
  font-size: 2rem;
  color: rgba(255, 255, 255, 0.1);
  animation: floatNote 8s ease-in-out infinite;
}

.note-1 {
  top: 10%;
  left: 10%;
  animation-delay: 0s;
}

.note-2 {
  top: 20%;
  right: 15%;
  animation-delay: 1s;
}

.note-3 {
  top: 60%;
  left: 5%;
  animation-delay: 2s;
}

.note-4 {
  bottom: 20%;
  right: 10%;
  animation-delay: 3s;
}

.note-5 {
  top: 40%;
  left: 80%;
  animation-delay: 4s;
}

.note-6 {
  bottom: 40%;
  left: 20%;
  animation-delay: 5s;
}

@keyframes floatNote {
  0%, 100% {
    transform: translateY(0px) rotate(0deg);
    opacity: 0.1;
  }
  50% {
    transform: translateY(-20px) rotate(180deg);
    opacity: 0.3;
  }
}

.main-app {
  display: flex;
  flex-direction: column;
  height: 100vh;
  background: linear-gradient(135deg, #667eea 0%, #764ba2 100%);
  color: #333;
  position: relative;
}

.app-header {
  background: linear-gradient(135deg, #667eea, #764ba2);
  color: white;
  padding: 1rem 1.5rem;
  box-shadow: 0 4px 20px rgba(102, 126, 234, 0.3);
  text-align: center;
  position: relative;
  overflow: hidden;
  flex-shrink: 0;
}

.app-header::before {
  content: '';
  position: absolute;
  top: 0;
  left: 0;
  right: 0;
  bottom: 0;
  background: rgba(255, 255, 255, 0.1);
  backdrop-filter: blur(10px);
}

.app-header h1 {
  margin: 0;
  font-size: 1.6rem;
  font-weight: 600;
  position: relative;
  z-index: 1;
  text-shadow: 0 2px 10px rgba(0, 0, 0, 0.1);
}

.app-content {
  display: flex;
  flex: 1;
  padding: 1rem;
  gap: 1rem;
  overflow: hidden;
  min-height: 0;
}

.left-panel {
  flex: 3;
  display: flex;
  flex-direction: column;
  gap: 1rem;
  min-width: 300px;
  height: 100%;
}

.center-panel {
  flex: 4;
  display: flex;
  flex-direction: column;
  min-width: 350px;
}

.right-panel {
  flex: 3;
  min-width: 300px;
}

.no-content-placeholder {
  display: flex;
  flex-direction: column;
  align-items: center;
  justify-content: center;
  height: 100%;
  min-height: 250px;
  color: #6b7280;
  background: rgba(255, 255, 255, 0.8);
  backdrop-filter: blur(10px);
  border-radius: 16px;
  border: 2px dashed rgba(102, 126, 234, 0.3);
  box-shadow: 0 8px 32px rgba(0, 0, 0, 0.1);
  position: relative;
  overflow: hidden;
}

.no-content-placeholder::before {
  content: '';
  position: absolute;
  top: 0;
  left: 0;
  right: 0;
  bottom: 0;
  background: linear-gradient(135deg, rgba(102, 126, 234, 0.05), rgba(118, 75, 162, 0.05));
  animation: shimmer 3s ease-in-out infinite;
}

@keyframes shimmer {
  0%, 100% { opacity: 0.5; }
  50% { opacity: 1; }
}

.placeholder-icon {
  font-size: 4rem;
  margin-bottom: 1.5rem;
  opacity: 0.6;
  background: linear-gradient(135deg, #667eea, #764ba2);
  -webkit-background-clip: text;
  -webkit-text-fill-color: transparent;
  background-clip: text;
  position: relative;
  z-index: 1;
}

.no-content-placeholder p {
  font-size: 1.1rem;
  margin: 0;
  font-weight: 500;
  position: relative;
  z-index: 1;
}

/* 启动动画屏幕样式 */
.splash-screen {
  position: fixed;
  top: 0;
  left: 0;
  width: 100vw;
  height: 100vh;
  background: linear-gradient(135deg, #667eea 0%, #764ba2 50%, #667eea 100%);
  background-size: 200% 200%;
  animation: gradientShift 4s ease-in-out infinite;
  display: flex;
  align-items: center;
  justify-content: center;
  z-index: 9999;
  overflow: hidden;
}

@keyframes gradientShift {
  0%, 100% { background-position: 0% 50%; }
  50% { background-position: 100% 50%; }
}

.splash-content {
  text-align: center;
  color: white;
  position: relative;
  z-index: 2;
}

.logo-container {
  position: relative;
  margin-bottom: 3rem;
}

.logo-icon {
  font-size: 5rem;
  margin-bottom: 1rem;
  animation: logoFloat 3s ease-in-out infinite;
  filter: drop-shadow(0 10px 20px rgba(0, 0, 0, 0.3));
}

@keyframes logoFloat {
  0%, 100% { transform: translateY(0px); }
  50% { transform: translateY(-10px); }
}

.logo-rings {
  position: absolute;
  top: 50%;
  left: 50%;
  transform: translate(-50%, -50%);
}

.ring {
  position: absolute;
  border: 2px solid rgba(255, 255, 255, 0.3);
  border-radius: 50%;
  animation: ringPulse 2s ease-in-out infinite;
}

.ring-1 {
  width: 120px;
  height: 120px;
  margin: -60px 0 0 -60px;
  animation-delay: 0s;
}

.ring-2 {
  width: 160px;
  height: 160px;
  margin: -80px 0 0 -80px;
  animation-delay: 0.5s;
}

.ring-3 {
  width: 200px;
  height: 200px;
  margin: -100px 0 0 -100px;
  animation-delay: 1s;
}

@keyframes ringPulse {
  0% {
    transform: scale(0.8);
    opacity: 1;
  }
  50% {
    transform: scale(1.2);
    opacity: 0.3;
  }
  100% {
    transform: scale(0.8);
    opacity: 1;
  }
}

.project-title {
  margin-bottom: 4rem;
}

.title-main {
  font-size: 2.5rem;
  font-weight: 800;
  margin-bottom: 1rem;
  background: linear-gradient(45deg, #ffffff, #e0e7ff, #ffffff);
  background-size: 200% 200%;
  -webkit-background-clip: text;
  -webkit-text-fill-color: transparent;
  background-clip: text;
  animation: titleShimmer 3s ease-in-out infinite, titleSlideIn 1s ease-out;
  text-shadow: 0 4px 8px rgba(0, 0, 0, 0.3);
}

@keyframes titleShimmer {
  0%, 100% { background-position: 0% 50%; }
  50% { background-position: 100% 50%; }
}

@keyframes titleSlideIn {
  from {
    opacity: 0;
    transform: translateY(-30px);
  }
  to {
    opacity: 1;
    transform: translateY(0);
  }
}

.title-divider {
  width: 100px;
  height: 3px;
  background: linear-gradient(90deg, transparent, white, transparent);
  margin: 1rem auto;
  animation: dividerExpand 1.5s ease-out 0.5s forwards;
  transform: scaleX(0);
}

@keyframes dividerExpand {
  to { transform: scaleX(1); }
}

.title-sub {
  font-size: 1.8rem;
  font-weight: 600;
  opacity: 0.9;
  animation: titleSlideIn 1s ease-out 0.7s forwards;
  opacity: 0;
  letter-spacing: 2px;
  margin-bottom: 2rem;
}

.loading-indicator {
  position: fixed;
  bottom: 3rem;
  left: 50%;
  transform: translateX(-50%);
  z-index: 10;
}

/* 背景装饰音符 */
.splash-bg-decoration {
  position: absolute;
  top: 0;
  left: 0;
  width: 100%;
  height: 100%;
  overflow: hidden;
  z-index: 1;
}

.floating-note {
  position: absolute;
  font-size: 2rem;
  color: rgba(255, 255, 255, 0.1);
  animation: floatNote 8s ease-in-out infinite;
}

.note-1 {
  top: 10%;
  left: 10%;
  animation-delay: 0s;
}

.note-2 {
  top: 20%;
  right: 15%;
  animation-delay: 1s;
}

.note-3 {
  top: 60%;
  left: 5%;
  animation-delay: 2s;
}

.note-4 {
  bottom: 20%;
  right: 10%;
  animation-delay: 3s;
}

.note-5 {
  top: 40%;
  left: 80%;
  animation-delay: 4s;
}

.note-6 {
  bottom: 40%;
  left: 20%;
  animation-delay: 5s;
}

@keyframes floatNote {
  0%, 100% {
    transform: translateY(0px) rotate(0deg);
    opacity: 0.1;
  }
  50% {
    transform: translateY(-20px) rotate(180deg);
    opacity: 0.3;
  }
}

.main-app {
  display: flex;
  flex-direction: column;
  height: 100vh;
  background: linear-gradient(135deg, #667eea 0%, #764ba2 100%);
  color: #333;
  position: relative;
}

.app-header {
  background: linear-gradient(135deg, #667eea, #764ba2);
  color: white;
  padding: 1rem 1.5rem;
  box-shadow: 0 4px 20px rgba(102, 126, 234, 0.3);
  text-align: center;
  position: relative;
  overflow: hidden;
  flex-shrink: 0;
}

.app-header::before {
  content: '';
  position: absolute;
  top: 0;
  left: 0;
  right: 0;
  bottom: 0;
  background: rgba(255, 255, 255, 0.1);
  backdrop-filter: blur(10px);
}

.app-header h1 {
  margin: 0;
  font-size: 1.6rem;
  font-weight: 600;
  position: relative;
  z-index: 1;
  text-shadow: 0 2px 10px rgba(0, 0, 0, 0.1);
}

.app-content {
  display: flex;
  flex: 1;
  padding: 1rem;
  gap: 1rem;
  overflow: hidden;
  min-height: 0;
}

.left-panel {
  flex: 3;
  display: flex;
  flex-direction: column;
  gap: 1rem;
  min-width: 300px;
  height: 100%;
}

.center-panel {
  flex: 4;
  display: flex;
  flex-direction: column;
  min-width: 350px;
}

.right-panel {
  flex: 3;
  min-width: 300px;
}

.no-content-placeholder {
  display: flex;
  flex-direction: column;
  align-items: center;
  justify-content: center;
  height: 100%;
  min-height: 250px;
  color: #6b7280;
  background: rgba(255, 255, 255, 0.8);
  backdrop-filter: blur(10px);
  border-radius: 16px;
  border: 2px dashed rgba(102, 126, 234, 0.3);
  box-shadow: 0 8px 32px rgba(0, 0, 0, 0.1);
  position: relative;
  overflow: hidden;
}

.no-content-placeholder::before {
  content: '';
  position: absolute;
  top: 0;
  left: 0;
  right: 0;
  bottom: 0;
  background: linear-gradient(135deg, rgba(102, 126, 234, 0.05), rgba(118, 75, 162, 0.05));
  animation: shimmer 3s ease-in-out infinite;
}

@keyframes shimmer {
  0%, 100% { opacity: 0.5; }
  50% { opacity: 1; }
}

.placeholder-icon {
  font-size: 4rem;
  margin-bottom: 1.5rem;
  opacity: 0.6;
  background: linear-gradient(135deg, #667eea, #764ba2);
  -webkit-background-clip: text;
  -webkit-text-fill-color: transparent;
  background-clip: text;
  position: relative;
  z-index: 1;
}

.no-content-placeholder p {
  font-size: 1.1rem;
  margin: 0;
  font-weight: 500;
  position: relative;
  z-index: 1;
}

/* 启动动画屏幕样式 */
.splash-screen {
  position: fixed;
  top: 0;
  left: 0;
  width: 100vw;
  height: 100vh;
  background: linear-gradient(135deg, #667eea 0%, #764ba2 50%, #667eea 100%);
  background-size: 200% 200%;
  animation: gradientShift 4s ease-in-out infinite;
  display: flex;
  align-items: center;
  justify-content: center;
  z-index: 9999;
  overflow: hidden;
}

@keyframes gradientShift {
  0%, 100% { background-position: 0% 50%; }
  50% { background-position: 100% 50%; }
}

.splash-content {
  text-align: center;
  color: white;
  position: relative;
  z-index: 2;
}

.logo-container {
  position: relative;
  margin-bottom: 3rem;
}

.logo-icon {
  font-size: 5rem;
  margin-bottom: 1rem;
  animation: logoFloat 3s ease-in-out infinite;
  filter: drop-shadow(0 10px 20px rgba(0, 0, 0, 0.3));
}

@keyframes logoFloat {
  0%, 100% { transform: translateY(0px); }
  50% { transform: translateY(-10px); }
}

.logo-rings {
  position: absolute;
  top: 50%;
  left: 50%;
  transform: translate(-50%, -50%);
}

.ring {
  position: absolute;
  border: 2px solid rgba(255, 255, 255, 0.3);
  border-radius: 50%;
  animation: ringPulse 2s ease-in-out infinite;
}

.ring-1 {
  width: 120px;
  height: 120px;
  margin: -60px 0 0 -60px;
  animation-delay: 0s;
}

.ring-2 {
  width: 160px;
  height: 160px;
  margin: -80px 0 0 -80px;
  animation-delay: 0.5s;
}

.ring-3 {
  width: 200px;
  height: 200px;
  margin: -100px 0 0 -100px;
  animation-delay: 1s;
}

@keyframes ringPulse {
  0% {
    transform: scale(0.8);
    opacity: 1;
  }
  50% {
    transform: scale(1.2);
    opacity: 0.3;
  }
  100% {
    transform: scale(0.8);
    opacity: 1;
  }
}

.project-title {
  margin-bottom: 4rem;
}

.title-main {
  font-size: 2.5rem;
  font-weight: 800;
  margin-bottom: 1rem;
  background: linear-gradient(45deg, #ffffff, #e0e7ff, #ffffff);
  background-size: 200% 200%;
  -webkit-background-clip: text;
  -webkit-text-fill-color: transparent;
  background-clip: text;
  animation: titleShimmer 3s ease-in-out infinite, titleSlideIn 1s ease-out;
  text-shadow: 0 4px 8px rgba(0, 0, 0, 0.3);
}

@keyframes titleShimmer {
  0%, 100% { background-position: 0% 50%; }
  50% { background-position: 100% 50%; }
}

@keyframes titleSlideIn {
  from {
    opacity: 0;
    transform: translateY(-30px);
  }
  to {
    opacity: 1;
    transform: translateY(0);
  }
}

.title-divider {
  width: 100px;
  height: 3px;
  background: linear-gradient(90deg, transparent, white, transparent);
  margin: 1rem auto;
  animation: dividerExpand 1.5s ease-out 0.5s forwards;
  transform: scaleX(0);
}

@keyframes dividerExpand {
  to { transform: scaleX(1); }
}

.title-sub {
  font-size: 1.8rem;
  font-weight: 600;
  opacity: 0.9;
  animation: titleSlideIn 1s ease-out 0.7s forwards;
  opacity: 0;
  letter-spacing: 2px;
  margin-bottom: 2rem;
}

.loading-indicator {
  position: fixed;
  bottom: 3rem;
  left: 50%;
  transform: translateX(-50%);
  z-index: 10;
}

/* 背景装饰音符 */
.splash-bg-decoration {
  position: absolute;
  top: 0;
  left: 0;
  width: 100%;
  height: 100%;
  overflow: hidden;
  z-index: 1;
}

.floating-note {
  position: absolute;
  font-size: 2rem;
  color: rgba(255, 255, 255, 0.1);
  animation: floatNote 8s ease-in-out infinite;
}

.note-1 {
  top: 10%;
  left: 10%;
  animation-delay: 0s;
}

.note-2 {
  top: 20%;
  right: 15%;
  animation-delay: 1s;
}

.note-3 {
  top: 60%;
  left: 5%;
  animation-delay: 2s;
}

.note-4 {
  bottom: 20%;
  right: 10%;
  animation-delay: 3s;
}

.note-5 {
  top: 40%;
  left: 80%;
  animation-delay: 4s;
}

.note-6 {
  bottom: 40%;
  left: 20%;
  animation-delay: 5s;
}

@keyframes floatNote {
  0%, 100% {
    transform: translateY(0px) rotate(0deg);
    opacity: 0.1;
  }
  50% {
    transform: translateY(-20px) rotate(180deg);
    opacity: 0.3;
  }
}

.main-app {
  display: flex;
  flex-direction: column;
  height: 100vh;
  background: linear-gradient(135deg, #667eea 0%, #764ba2 100%);
  color: #333;
  position: relative;
}

.app-header {
  background: linear-gradient(135deg, #667eea, #764ba2);
  color: white;
  padding: 1rem 1.5rem;
  box-shadow: 0 4px 20px rgba(102, 126, 234, 0.3);
  text-align: center;
  position: relative;
  overflow: hidden;
  flex-shrink: 0;
}

.app-header::before {
  content: '';
  position: absolute;
  top: 0;
  left: 0;
  right: 0;
  bottom: 0;
  background: rgba(255, 255, 255, 0.1);
  backdrop-filter: blur(10px);
}

.app-header h1 {
  margin: 0;
  font-size: 1.6rem;
  font-weight: 600;
  position: relative;
  z-index: 1;
  text-shadow: 0 2px 10px rgba(0, 0, 0, 0.1);
}

.app-content {
  display: flex;
  flex: 1;
  padding: 1rem;
  gap: 1rem;
  overflow: hidden;
  min-height: 0;
}

.left-panel {
  flex: 3;
  display: flex;
  flex-direction: column;
  gap: 1rem;
  min-width: 300px;
  height: 100%;
}

.center-panel {
  flex: 4;
  display: flex;
  flex-direction: column;
  min-width: 350px;
}

.right-panel {
  flex: 3;
  min-width: 300px;
}

.no-content-placeholder {
  display: flex;
  flex-direction: column;
  align-items: center;
  justify-content: center;
  height: 100%;
  min-height: 250px;
  color: #6b7280;
  background: rgba(255, 255, 255, 0.8);
  backdrop-filter: blur(10px);
  border-radius: 16px;
  border: 2px dashed rgba(102, 126, 234, 0.3);
  box-shadow: 0 8px 32px rgba(0, 0, 0, 0.1);
  position: relative;
  overflow: hidden;
}

.no-content-placeholder::before {
  content: '';
  position: absolute;
  top: 0;
  left: 0;
  right: 0;
  bottom: 0;
  background: linear-gradient(135deg, rgba(102, 126, 234, 0.05), rgba(118, 75, 162, 0.05));
  animation: shimmer 3s ease-in-out infinite;
}

@keyframes shimmer {
  0%, 100% { opacity: 0.5; }
  50% { opacity: 1; }
}

.placeholder-icon {
  font-size: 4rem;
  margin-bottom: 1.5rem;
  opacity: 0.6;
  background: linear-gradient(135deg, #667eea, #764ba2);
  -webkit-background-clip: text;
  -webkit-text-fill-color: transparent;
  background-clip: text;
  position: relative;
  z-index: 1;
}

.no-content-placeholder p {
  font-size: 1.1rem;
  margin: 0;
  font-weight: 500;
  position: relative;
  z-index: 1;
}

/* 启动动画屏幕样式 */
.splash-screen {
  position: fixed;
  top: 0;
  left: 0;
  width: 100vw;
  height: 100vh;
  background: linear-gradient(135deg, #667eea 0%, #764ba2 50%, #667eea 100%);
  background-size: 200% 200%;
  animation: gradientShift 4s ease-in-out infinite;
  display: flex;
  align-items: center;
  justify-content: center;
  z-index: 9999;
  overflow: hidden;
}

@keyframes gradientShift {
  0%, 100% { background-position: 0% 50%; }
  50% { background-position: 100% 50%; }
}

.splash-content {
  text-align: center;
  color: white;
  position: relative;
  z-index: 2;
}

.logo-container {
  position: relative;
  margin-bottom: 3rem;
}

.logo-icon {
  font-size: 5rem;
  margin-bottom: 1rem;
  animation: logoFloat 3s ease-in-out infinite;
  filter: drop-shadow(0 10px 20px rgba(0, 0, 0, 0.3));
}

@keyframes logoFloat {
  0%, 100% { transform: translateY(0px); }
  50% { transform: translateY(-10px); }
}

.logo-rings {
  position: absolute;
  top: 50%;
  left: 50%;
  transform: translate(-50%, -50%);
}

.ring {
  position: absolute;
  border: 2px solid rgba(255, 255, 255, 0.3);
  border-radius: 50%;
  animation: ringPulse 2s ease-in-out infinite;
}

.ring-1 {
  width: 120px;
  height: 120px;
  margin: -60px 0 0 -60px;
  animation-delay: 0s;
}

.ring-2 {
  width: 160px;
  height: 160px;
  margin: -80px 0 0 -80px;
  animation-delay: 0.5s;
}

.ring-3 {
  width: 200px;
  height: 200px;
  margin: -100px 0 0 -100px;
  animation-delay: 1s;
}

@keyframes ringPulse {
  0% {
    transform: scale(0.8);
    opacity: 1;
  }
  50% {
    transform: scale(1.2);
    opacity: 0.3;
  }
  100% {
    transform: scale(0.8);
    opacity: 1;
  }
}

.project-title {
  margin-bottom: 4rem;
}

.title-main {
  font-size: 2.5rem;
  font-weight: 800;
  margin-bottom: 1rem;
  background: linear-gradient(45deg, #ffffff, #e0e7ff, #ffffff);
  background-size: 200% 200%;
  -webkit-background-clip: text;
  -webkit-text-fill-color: transparent;
  background-clip: text;
  animation: titleShimmer 3s ease-in-out infinite, titleSlideIn 1s ease-out;
  text-shadow: 0 4px 8px rgba(0, 0, 0, 0.3);
}

@keyframes titleShimmer {
  0%, 100% { background-position: 0% 50%; }
  50% { background-position: 100% 50%; }
}

@keyframes titleSlideIn {
  from {
    opacity: 0;
    transform: translateY(-30px);
  }
  to {
    opacity: 1;
    transform: translateY(0);
  }
}

.title-divider {
  width: 100px;
  height: 3px;
  background: linear-gradient(90deg, transparent, white, transparent);
  margin: 1rem auto;
  animation: dividerExpand 1.5s ease-out 0.5s forwards;
  transform: scaleX(0);
}

@keyframes dividerExpand {
  to { transform: scaleX(1); }
}

.title-sub {
  font-size: 1.8rem;
  font-weight: 600;
  opacity: 0.9;
  animation: titleSlideIn 1s ease-out 0.7s forwards;
  opacity: 0;
  letter-spacing: 2px;
  margin-bottom: 2rem;
}

.loading-indicator {
  position: fixed;
  bottom: 3rem;
  left: 50%;
  transform: translateX(-50%);
  z-index: 10;
}

/* 背景装饰音符 */
.splash-bg-decoration {
  position: absolute;
  top: 0;
  left: 0;
  width: 100%;
  height: 100%;
  overflow: hidden;
  z-index: 1;
}

.floating-note {
  position: absolute;
  font-size: 2rem;
  color: rgba(255, 255, 255, 0.1);
  animation: floatNote 8s ease-in-out infinite;
}

.note-1 {
  top: 10%;
  left: 10%;
  animation-delay: 0s;
}

.note-2 {
  top: 20%;
  right: 15%;
  animation-delay: 1s;
}

.note-3 {
  top: 60%;
  left: 5%;
  animation-delay: 2s;
}

.note-4 {
  bottom: 20%;
  right: 10%;
  animation-delay: 3s;
}

.note-5 {
  top: 40%;
  left: 80%;
  animation-delay: 4s;
}

.note-6 {
  bottom: 40%;
  left: 20%;
  animation-delay: 5s;
}

@keyframes floatNote {
  0%, 100% {
    transform: translateY(0px) rotate(0deg);
    opacity: 0.1;
  }
  50% {
    transform: translateY(-20px) rotate(180deg);
    opacity: 0.3;
  }
}

.main-app {
  display: flex;
  flex-direction: column;
  height: 100vh;
  background: linear-gradient(135deg, #667eea 0%, #764ba2 100%);
  color: #333;
  position: relative;
}

.app-header {
  background: linear-gradient(135deg, #667eea, #764ba2);
  color: white;
  padding: 1rem 1.5rem;
  box-shadow: 0 4px 20px rgba(102, 126, 234, 0.3);
  text-align: center;
  position: relative;
  overflow: hidden;
  flex-shrink: 0;
}

.app-header::before {
  content: '';
  position: absolute;
  top: 0;
  left: 0;
  right: 0;
  bottom: 0;
  background: rgba(255, 255, 255, 0.1);
  backdrop-filter: blur(10px);
}

.app-header h1 {
  margin: 0;
  font-size: 1.6rem;
  font-weight: 600;
  position: relative;
  z-index: 1;
  text-shadow: 0 2px 10px rgba(0, 0, 0, 0.1);
}

.app-content {
  display: flex;
  flex: 1;
  padding: 1rem;
  gap: 1rem;
  overflow: hidden;
  min-height: 0;
}

.left-panel {
  flex: 3;
  display: flex;
  flex-direction: column;
  gap: 1rem;
  min-width: 300px;
  height: 100%;
}

.center-panel {
  flex: 4;
  display: flex;
  flex-direction: column;
  min-width: 350px;
}

.right-panel {
  flex: 3;
  min-width: 300px;
}

.no-content-placeholder {
  display: flex;
  flex-direction: column;
  align-items: center;
  justify-content: center;
  height: 100%;
  min-height: 250px;
  color: #6b7280;
  background: rgba(255, 255, 255, 0.8);
  backdrop-filter: blur(10px);
  border-radius: 16px;
  border: 2px dashed rgba(102, 126, 234, 0.3);
  box-shadow: 0 8px 32px rgba(0, 0, 0, 0.1);
  position: relative;
  overflow: hidden;
}

.no-content-placeholder::before {
  content: '';
  position: absolute;
  top: 0;
  left: 0;
  right: 0;
  bottom: 0;
  background: linear-gradient(135deg, rgba(102, 126, 234, 0.05), rgba(118, 75, 162, 0.05));
  animation: shimmer 3s ease-in-out infinite;
}

@keyframes shimmer {
  0%, 100% { opacity: 0.5; }
  50% { opacity: 1; }
}

.placeholder-icon {
  font-size: 4rem;
  margin-bottom: 1.5rem;
  opacity: 0.6;
  background: linear-gradient(135deg, #667eea, #764ba2);
  -webkit-background-clip: text;
  -webkit-text-fill-color: transparent;
  background-clip: text;
  position: relative;
  z-index: 1;
}

.no-content-placeholder p {
  font-size: 1.1rem;
  margin: 0;
  font-weight: 500;
  position: relative;
  z-index: 1;
}

/* 启动动画屏幕样式 */
.splash-screen {
  position: fixed;
  top: 0;
  left: 0;
  width: 100vw;
  height: 100vh;
  background: linear-gradient(135deg, #667eea 0%, #764ba2 50%, #667eea 100%);
  background-size: 200% 200%;
  animation: gradientShift 4s ease-in-out infinite;
  display: flex;
  align-items: center;
  justify-content: center;
  z-index: 9999;
  overflow: hidden;
}

@keyframes gradientShift {
  0%, 100% { background-position: 0% 50%; }
  50% { background-position: 100% 50%; }
}

.splash-content {
  text-align: center;
  color: white;
  position: relative;
  z-index: 2;
}

.logo-container {
  position: relative;
  margin-bottom: 3rem;
}

.logo-icon {
  font-size: 5rem;
  margin-bottom: 1rem;
  animation: logoFloat 3s ease-in-out infinite;
  filter: drop-shadow(0 10px 20px rgba(0, 0, 0, 0.3));
}

@keyframes logoFloat {
  0%, 100% { transform: translateY(0px); }
  50% { transform: translateY(-10px); }
}

.logo-rings {
  position: absolute;
  top: 50%;
  left: 50%;
  transform: translate(-50%, -50%);
}

.ring {
  position: absolute;
  border: 2px solid rgba(255, 255, 255, 0.3);
  border-radius: 50%;
  animation: ringPulse 2s ease-in-out infinite;
}

.ring-1 {
  width: 120px;
  height: 120px;
  margin: -60px 0 0 -60px;
  animation-delay: 0s;
}

.ring-2 {
  width: 160px;
  height: 160px;
  margin: -80px 0 0 -80px;
  animation-delay: 0.5s;
}

.ring-3 {
  width: 200px;
  height: 200px;
  margin: -100px 0 0 -100px;
  animation-delay: 1s;
}

@keyframes ringPulse {
  0% {
    transform: scale(0.8);
    opacity: 1;
  }
  50% {
    transform: scale(1.2);
    opacity: 0.3;
  }
  100% {
    transform: scale(0.8);
    opacity: 1;
  }
}

.project-title {
  margin-bottom: 4rem;
}

.title-main {
  font-size: 2.5rem;
  font-weight: 800;
  margin-bottom: 1rem;
  background: linear-gradient(45deg, #ffffff, #e0e7ff, #ffffff);
  background-size: 200% 200%;
  -webkit-background-clip: text;
  -webkit-text-fill-color: transparent;
  background-clip: text;
  animation: titleShimmer 3s ease-in-out infinite, titleSlideIn 1s ease-out;
  text-shadow: 0 4px 8px rgba(0, 0, 0, 0.3);
}

@keyframes titleShimmer {
  0%, 100% { background-position: 0% 50%; }
  50% { background-position: 100% 50%; }
}

@keyframes titleSlideIn {
  from {
    opacity: 0;
    transform: translateY(-30px);
  }
  to {
    opacity: 1;
    transform: translateY(0);
  }
}

.title-divider {
  width: 100px;
  height: 3px;
  background: linear-gradient(90deg, transparent, white, transparent);
  margin: 1rem auto;
  animation: dividerExpand 1.5s ease-out 0.5s forwards;
  transform: scaleX(0);
}

@keyframes dividerExpand {
  to { transform: scaleX(1); }
}

.title-sub {
  font-size: 1.8rem;
  font-weight: 600;
  opacity: 0.9;
  animation: titleSlideIn 1s ease-out 0.7s forwards;
  opacity: 0;
  letter-spacing: 2px;
  margin-bottom: 2rem;
}

.loading-indicator {
  position: fixed;
  bottom: 3rem;
  left: 50%;
  transform: translateX(-50%);
  z-index: 10;
}

/* 背景装饰音符 */
.splash-bg-decoration {
  position: absolute;
  top: 0;
  left: 0;
  width: 100%;
  height: 100%;
  overflow: hidden;
  z-index: 1;
}

.floating-note {
  position: absolute;
  font-size: 2rem;
  color: rgba(255, 255, 255, 0.1);
  animation: floatNote 8s ease-in-out infinite;
}

.note-1 {
  top: 10%;
  left: 10%;
  animation-delay: 0s;
}

.note-2 {
  top: 20%;
  right: 15%;
  animation-delay: 1s;
}

.note-3 {
  top: 60%;
  left: 5%;
  animation-delay: 2s;
}

.note-4 {
  bottom: 20%;
  right: 10%;
  animation-delay: 3s;
}

.note-5 {
  top: 40%;
  left: 80%;
  animation-delay: 4s;
}

.note-6 {
  bottom: 40%;
  left: 20%;
  animation-delay: 5s;
}

@keyframes floatNote {
  0%, 100% {
    transform: translateY(0px) rotate(0deg);
    opacity: 0.1;
  }
  50% {
    transform: translateY(-20px) rotate(180deg);
    opacity: 0.3;
  }
}

.main-app {
  display: flex;
  flex-direction: column;
  height: 100vh;
  background: linear-gradient(135deg, #667eea 0%, #764ba2 100%);
  color: #333;
  position: relative;
}

.app-header {
  background: linear-gradient(135deg, #667eea, #764ba2);
  color: white;
  padding: 1rem 1.5rem;
  box-shadow: 0 4px 20px rgba(102, 126, 234, 0.3);
  text-align: center;
  position: relative;
  overflow: hidden;
  flex-shrink: 0;
}

.app-header::before {
  content: '';
  position: absolute;
  top: 0;
  left: 0;
  right: 0;
  bottom: 0;
  background: rgba(255, 255, 255, 0.1);
  backdrop-filter: blur(10px);
}

.app-header h1 {
  margin: 0;
  font-size: 1.6rem;
  font-weight: 600;
  position: relative;
  z-index: 1;
  text-shadow: 0 2px 10px rgba(0, 0, 0, 0.1);
}

.app-content {
  display: flex;
  flex: 1;
  padding: 1rem;
  gap: 1rem;
  overflow: hidden;
  min-height: 0;
}

.left-panel {
  flex: 3;
  display: flex;
  flex-direction: column;
  gap: 1rem;
  min-width: 300px;
  height: 100%;
}

.center-panel {
  flex: 4;
  display: flex;
  flex-direction: column;
  min-width: 350px;
}

.right-panel {
  flex: 3;
  min-width: 300px;
}

.no-content-placeholder {
  display: flex;
  flex-direction: column;
  align-items: center;
  justify-content: center;
  height: 100%;
  min-height: 250px;
  color: #6b7280;
  background: rgba(255, 255, 255, 0.8);
  backdrop-filter: blur(10px);
  border-radius: 16px;
  border: 2px dashed rgba(102, 126, 234, 0.3);
  box-shadow: 0 8px 32px rgba(0, 0, 0, 0.1);
  position: relative;
  overflow: hidden;
}

.no-content-placeholder::before {
  content: '';
  position: absolute;
  top: 0;
  left: 0;
  right: 0;
  bottom: 0;
  background: linear-gradient(135deg, rgba(102, 126, 234, 0.05), rgba(118, 75, 162, 0.05));
  animation: shimmer 3s ease-in-out infinite;
}

@keyframes shimmer {
  0%, 100% { opacity: 0.5; }
  50% { opacity: 1; }
}

.placeholder-icon {
  font-size: 4rem;
  margin-bottom: 1.5rem;
  opacity: 0.6;
  background: linear-gradient(135deg, #667eea, #764ba2);
  -webkit-background-clip: text;
  -webkit-text-fill-color: transparent;
  background-clip: text;
  position: relative;
  z-index: 1;
}

.no-content-placeholder p {
  font-size: 1.1rem;
  margin: 0;
  font-weight: 500;
  position: relative;
  z-index: 1;
}

/* 启动动画屏幕样式 */
.splash-screen {
  position: fixed;
  top: 0;
  left: 0;
  width: 100vw;
  height: 100vh;
  background: linear-gradient(135deg, #667eea 0%, #764ba2 50%, #667eea 100%);
  background-size: 200% 200%;
  animation: gradientShift 4s ease-in-out infinite;
  display: flex;
  align-items: center;
  justify-content: center;
  z-index: 9999;
  overflow: hidden;
}

@keyframes gradientShift {
  0%, 100% { background-position: 0% 50%; }
  50% { background-position: 100% 50%; }
}

.splash-content {
  text-align: center;
  color: white;
  position: relative;
  z-index: 2;
}

.logo-container {
  position: relative;
  margin-bottom: 3rem;
}

.logo-icon {
  font-size: 5rem;
  margin-bottom: 1rem;
  animation: logoFloat 3s ease-in-out infinite;
  filter: drop-shadow(0 10px 20px rgba(0, 0, 0, 0.3));
}

@keyframes logoFloat {
  0%, 100% { transform: translateY(0px); }
  50% { transform: translateY(-10px); }
}

.logo-rings {
  position: absolute;
  top: 50%;
  left: 50%;
  transform: translate(-50%, -50%);
}

.ring {
  position: absolute;
  border: 2px solid rgba(255, 255, 255, 0.3);
  border-radius: 50%;
  animation: ringPulse 2s ease-in-out infinite;
}

.ring-1 {
  width: 120px;
  height: 120px;
  margin: -60px 0 0 -60px;
  animation-delay: 0s;
}

.ring-2 {
  width: 160px;
  height: 160px;
  margin: -80px 0 0 -80px;
  animation-delay: 0.5s;
}

.ring-3 {
  width: 200px;
  height: 200px;
  margin: -100px 0 0 -100px;
  animation-delay: 1s;
}

@keyframes ringPulse {
  0% {
    transform: scale(0.8);
    opacity: 1;
  }
  50% {
    transform: scale(1.2);
    opacity: 0.3;
  }
  100% {
    transform: scale(0.8);
    opacity: 1;
  }
}

.project-title {
  margin-bottom: 4rem;
}

.title-main {
  font-size: 2.5rem;
  font-weight: 800;
  margin-bottom: 1rem;
  background: linear-gradient(45deg, #ffffff, #e0e7ff, #ffffff);
  background-size: 200% 200%;
  -webkit-background-clip: text;
  -webkit-text-fill-color: transparent;
  background-clip: text;
  animation: titleShimmer 3s ease-in-out infinite, titleSlideIn 1s ease-out;
  text-shadow: 0 4px 8px rgba(0, 0, 0, 0.3);
}

@keyframes titleShimmer {
  0%, 100% { background-position: 0% 50%; }
  50% { background-position: 100% 50%; }
}

@keyframes titleSlideIn {
  from {
    opacity: 0;
    transform: translateY(-30px);
  }
  to {
    opacity: 1;
    transform: translateY(0);
  }
}

.title-divider {
  width: 100px;
  height: 3px;
  background: linear-gradient(90deg, transparent, white, transparent);
  margin: 1rem auto;
  animation: dividerExpand 1.5s ease-out 0.5s forwards;
  transform: scaleX(0);
}

@keyframes dividerExpand {
  to { transform: scaleX(1); }
}

.title-sub {
  font-size: 1.8rem;
  font-weight: 600;
  opacity: 0.9;
  animation: titleSlideIn 1s ease-out 0.7s forwards;
  opacity: 0;
  letter-spacing: 2px;
  margin-bottom: 2rem;
}

.loading-indicator {
  position: fixed;
  bottom: 3rem;
  left: 50%;
  transform: translateX(-50%);
  z-index: 10;
}
</style>

<style>
:root {
  /* 统一的设计系统变量 */
  --primary-gradient: linear-gradient(135deg, #667eea 0%, #764ba2 100%);
  --primary-color: #667eea;
  --primary-dark: #5a67d8;
  --secondary-color: #764ba2;
  --accent-color: #4ade80;
  --danger-color: #ef4444;
  --text-primary: #1f2937;
  --text-secondary: #6b7280;
  --text-muted: #9ca3af;
  --background-primary: rgba(255, 255, 255, 0.95);
  --background-secondary: rgba(255, 255, 255, 0.8);
  --background-glass: rgba(255, 255, 255, 0.1);
  --border-light: rgba(255, 255, 255, 0.2);
  --border-primary: rgba(102, 126, 234, 0.3);
  --shadow-sm: 0 2px 8px rgba(0, 0, 0, 0.08);
  --shadow-md: 0 4px 16px rgba(0, 0, 0, 0.12);
  --shadow-lg: 0 8px 32px rgba(0, 0, 0, 0.15);
  --shadow-primary: 0 4px 20px rgba(102, 126, 234, 0.3);
  --radius-sm: 8px;
  --radius-md: 12px;
  --radius-lg: 16px;
  --radius-xl: 20px;
  --transition-fast: 0.2s cubic-bezier(0.4, 0, 0.2, 1);
  --transition-normal: 0.3s cubic-bezier(0.4, 0, 0.2, 1);
  --transition-slow: 0.5s cubic-bezier(0.4, 0, 0.2, 1);

  font-family: 'Inter', 'SF Pro Display', -apple-system, BlinkMacSystemFont, 'Segoe UI', Roboto, sans-serif;
  font-size: 16px;
  line-height: 1.6;
  font-weight: 400;
  color: var(--text-primary);
  background: var(--primary-gradient);
  font-synthesis: none;
  text-rendering: optimizeLegibility;
  -webkit-font-smoothing: antialiased;
  -moz-osx-font-smoothing: grayscale;
  -webkit-text-size-adjust: 100%;
}

/* 统一的按钮样式 */
.btn {
  display: inline-flex;
  align-items: center;
  justify-content: center;
  gap: 0.5rem;
  padding: 0.75rem 1.25rem;
  font-size: 0.9rem;
  font-weight: 500;
  border: none;
  border-radius: var(--radius-md);
  cursor: pointer;
  transition: all var(--transition-normal);
  position: relative;
  overflow: hidden;
  text-decoration: none;
  outline: none;
}

.btn::before {
  content: '';
  position: absolute;
  top: 0;
  left: -100%;
  width: 100%;
  height: 100%;
  background: linear-gradient(90deg, transparent, rgba(255, 255, 255, 0.3), transparent);
  transition: left var(--transition-slow);
}

.btn:hover::before {
  left: 100%;
}

.btn:hover {
  transform: translateY(-2px);
}

.btn:active {
  transform: translateY(0);
}

.btn-primary {
  background: var(--primary-gradient);
  color: white;
  box-shadow: var(--shadow-primary);
}

.btn-primary:hover {
  box-shadow: 0 6px 25px rgba(102, 126, 234, 0.4);
}

.btn-secondary {
  background: var(--background-secondary);
  color: var(--text-primary);
  border: 1px solid var(--border-primary);
  box-shadow: var(--shadow-sm);
}

.btn-secondary:hover {
  background: var(--background-primary);
  box-shadow: var(--shadow-md);
}

.btn-success {
  background: linear-gradient(135deg, #4ade80, #22c55e);
  color: white;
  box-shadow: 0 4px 15px rgba(34, 197, 94, 0.3);
}

.btn-danger {
  background: linear-gradient(135deg, #f87171, #ef4444);
  color: white;
  box-shadow: 0 4px 15px rgba(239, 68, 68, 0.3);
}

.btn:disabled {
  background: var(--text-muted);
  color: white;
  cursor: not-allowed;
  transform: none;
  box-shadow: none;
}

/* 统一的卡片样式 */
.card {
  background: var(--background-secondary);
  backdrop-filter: blur(10px);
  border-radius: var(--radius-lg);
  border: 1px solid var(--border-light);
  box-shadow: var(--shadow-md);
  position: relative;
  overflow: hidden;
}

.card::before {
  content: '';
  position: absolute;
  top: 0;
  left: 0;
  right: 0;
  bottom: 0;
  background: linear-gradient(135deg, rgba(102, 126, 234, 0.05), rgba(118, 75, 162, 0.05));
  opacity: 0;
  transition: opacity var(--transition-normal);
}

.card:hover::before {
  opacity: 1;
}

/* 统一的输入框样式 */
input, button {
  border-radius: var(--radius-md);
  border: 1px solid var(--border-light);
  padding: 0.75rem 1rem;
  font-size: 0.9rem;
  font-weight: 500;
  font-family: inherit;
  color: var(--text-primary);
  background: var(--background-secondary);
  transition: all var(--transition-fast);
  box-shadow: var(--shadow-sm);
  outline: none;
}

button {
  cursor: pointer;
}

input:focus, button:focus {
  border-color: var(--primary-color);
  box-shadow: 0 0 0 3px rgba(102, 126, 234, 0.1);
}

button:hover {
  border-color: var(--primary-color);
  background: var(--background-primary);
}

/* 滚动条样式统一 */
::-webkit-scrollbar {
  width: 8px;
  height: 8px;
}

::-webkit-scrollbar-track {
  background: rgba(0, 0, 0, 0.05);
  border-radius: 4px;
}

::-webkit-scrollbar-thumb {
  background: var(--primary-gradient);
  border-radius: 4px;
  transition: background var(--transition-normal);
}

::-webkit-scrollbar-thumb:hover {
  background: linear-gradient(135deg, #5a67d8, #6b46c1);
}

/* 深色模式支持 */
@media (prefers-color-scheme: dark) {
  :root {
    --text-primary: #f9fafb;
    --text-secondary: #d1d5db;
    --text-muted: #9ca3af;
    --background-primary: rgba(31, 41, 55, 0.95);
    --background-secondary: rgba(31, 41, 55, 0.8);
    --background-glass: rgba(31, 41, 55, 0.3);
    --border-light: rgba(31, 41, 55, 0.3);
  }
}
</style><|MERGE_RESOLUTION|>--- conflicted
+++ resolved
@@ -207,7 +207,6 @@
 
 <template>
   <div class="app">
-<<<<<<< HEAD
     <!-- 启动动画屏幕 -->
     <div v-if="showSplash" class="splash-screen">
       <div class="splash-content">
@@ -303,64 +302,6 @@
         </div>
       </main>
     </div>
-=======
-    <!-- 新增：入场动画 -->
-    <transition name="fade" mode="out-in">
-      <StarWarsTitles v-if="showIntro" />
-      <div v-else>
-        <!-- 主界面内容包裹在一个div里 -->
-        <header class="app-header">
-          <h1>音乐播放器</h1>
-        </header>
-        <main class="app-content">
-          <div class="left-panel">
-            <NowPlaying 
-              :song="playerStore.currentSong" 
-              :is-playing="playerStore.isPlaying" 
-            />
-            <PlayerControls 
-              :current-song="playerStore.currentSong"
-              :is-playing="playerStore.isPlaying"
-              @play="handlePlay"
-              @pause="handlePause"
-              @next="handleNext"
-              @previous="handlePrevious"
-            />
-          </div>
-          
-          <div class="center-panel">
-            <!-- 根据播放模式和媒体类型显示不同组件 -->
-            <VideoPlayer
-              v-if="shouldShowVideo"
-              :song="playerStore.currentSong"
-              :is-playing="playerStore.isPlaying"
-            />
-            <LyricsDisplay
-              v-else-if="shouldShowLyrics"
-              :lyrics="playerStore.currentSong?.lyrics"
-              :current-time="playerStore.position"
-              :is-playing="playerStore.isPlaying"
-              @seek="handleLyricsSeek"
-            />
-            <div v-else class="no-content-placeholder">
-              <div class="placeholder-icon">🎵</div>
-              <p>选择歌曲开始播放</p>
-            </div>
-          </div>
-          
-          <div class="right-panel">
-            <Playlist 
-              :playlist="playerStore.playlist" 
-              :current-index="playerStore.currentIndex"
-              :is-playing="playerStore.isPlaying"
-              @select-song="handleSelectSong"
-              @remove-song="handleRemoveSong"
-            />
-          </div>
-        </main>
-      </div>
-    </transition>
->>>>>>> 940dac20
   </div>
 </template>
 
@@ -585,39 +526,10 @@
   animation-delay: 1s;
 }
 
-<<<<<<< HEAD
 @keyframes ringPulse {
   0% {
     transform: scale(0.8);
     opacity: 1;
-=======
-.fade-in {
-  animation: fadeIn 0.5s;
-}
-
-@keyframes fadeIn {
-  from {
-    opacity: 0;
-  }
-  to {
-    opacity: 1;
-  }
-}
-
-/* 新增淡入淡出动画 */
-.fade-enter-active, .fade-leave-active {
-  transition: opacity 1s;
-}
-.fade-enter-from, .fade-leave-to {
-  opacity: 0;
-}
-
-/* 响应式设计 */
-@media (max-width: 1200px) {
-  .app-content {
-    flex-direction: column;
-    overflow-y: auto;
->>>>>>> 940dac20
   }
   50% {
     transform: scale(1.2);
