use crate::player_fixed::{PlayMode, PlayerCommand, PlayerEvent, PlayerState, SongInfo, MediaType};
use rand::Rng;
use std::sync::{Arc, Mutex};
use tokio::sync::mpsc;
use rodio::Source;

/// 线程安全的播放器适配器
/// 将处理分为两部分：前端可以访问的线程安全状态和后台播放器线程
pub struct SafePlayerState {
    state: PlayerState,
    playlist: Vec<SongInfo>,
    current_index: Option<usize>,
    play_mode: PlayMode,
    volume: f32, // Added volume field
    current_playback_mode: MediaType, // 新增：当前播放模式（音频或MV）
    // 新增：音视频互斥控制
    is_audio_active: bool, // 音频播放器是否激活
    is_video_active: bool, // 视频播放器是否激活
}

impl Default for SafePlayerState {
    fn default() -> Self {
        Self {
            state: PlayerState::Stopped,
            playlist: Vec::new(),
            current_index: None,
            play_mode: PlayMode::Sequential,
            volume: 1.0, // Default volume
            current_playback_mode: MediaType::Audio, // 默认音频模式
            is_audio_active: false,
            is_video_active: false,
        }
    }
}

/// 音频播放器管理器
/// 处理与前端的交互，维护线程安全的状态
pub struct SafePlayerManager {
    state: Arc<Mutex<SafePlayerState>>,
    command_sender: mpsc::Sender<PlayerCommand>,
}

impl SafePlayerManager {
    /// 创建新的播放器管理器
    pub fn new() -> (Self, mpsc::Receiver<PlayerEvent>) {
        let (event_tx, event_rx) = mpsc::channel::<PlayerEvent>(100);
        let (cmd_tx, cmd_rx) = mpsc::channel::<PlayerCommand>(100);

        // 创建线程安全状态
        let state = Arc::new(Mutex::new(SafePlayerState::default()));

        // 启动处理播放器命令的线程
        let state_clone = state.clone();
        let event_tx_clone = event_tx.clone();
        let cmd_tx_clone_for_thread = cmd_tx.clone(); // Clone sender for the thread

        std::thread::spawn(move || {
            if let Err(e) = run_player_thread(cmd_rx, event_tx_clone, state_clone, cmd_tx_clone_for_thread) {
                eprintln!("播放器线程错误: {}", e);
            }
        });

        (
            SafePlayerManager {
                state,
                command_sender: cmd_tx,
            },
            event_rx,
        )
    }

    /// 获取播放器状态
    pub fn get_state(&self) -> PlayerState {
        self.state.lock().unwrap().state
    }

    /// 获取当前播放列表
    pub fn get_playlist(&self) -> Vec<SongInfo> {
        self.state.lock().unwrap().playlist.clone()
    }

    /// 获取当前播放的歌曲索引
    pub fn get_current_index(&self) -> Option<usize> {
        self.state.lock().unwrap().current_index
    }

    /// 获取当前播放模式
    pub fn get_play_mode(&self) -> PlayMode {
        self.state.lock().unwrap().play_mode
    }

    // 获取播放器状态快照，用于初始化前端状态
    pub async fn get_player_state_snapshot(&self) -> SafePlayerStateSnapshot {
        let guard = self.state.lock().unwrap();
        SafePlayerStateSnapshot {
            state: guard.state,
            playlist: guard.playlist.clone(),
            current_index: guard.current_index,
            play_mode: guard.play_mode,
            volume: guard.volume, // Include volume
            current_playback_mode: guard.current_playback_mode, // 添加播放模式字段
        }
    }

    /// 发送命令到播放器
    pub async fn send_command(&self, cmd: PlayerCommand) -> Result<(), anyhow::Error> {
        self.command_sender.send(cmd).await?;
        Ok(())
    }
}

#[derive(Clone)]
pub struct SafePlayerStateSnapshot {
    pub state: PlayerState,
    pub playlist: Vec<SongInfo>,
    pub current_index: Option<usize>,
    pub play_mode: PlayMode,
    pub volume: f32, // Added volume
    pub current_playback_mode: MediaType, // 添加播放模式字段
}

/// 在独立线程中运行播放器
/// 此函数处理所有与rodio相关的操作，确保线程安全
fn run_player_thread(
    mut cmd_rx: mpsc::Receiver<PlayerCommand>,
    event_tx: mpsc::Sender<PlayerEvent>,
    state: Arc<Mutex<SafePlayerState>>,
    command_sender_for_internal_use: mpsc::Sender<PlayerCommand>, // For sending commands like auto-next
) -> anyhow::Result<()> {
    // 修复：增加音频输出设备初始化的详细日志和错误处理
    println!("🔊 正在初始化音频输出设备...");
    
    // 尝试多种音频输出方式
    let (_stream, stream_handle) = match rodio::OutputStream::try_default() {
        Ok(output) => {
            println!("✅ 默认音频输出设备初始化成功");
            output
        }
        Err(e) => {
            eprintln!("❌ 默认音频输出设备初始化失败: {}", e);
            
            // 尝试其他音频设备
            println!("🔄 尝试获取可用音频设备列表...");
            
            // 强制使用默认音频设备，如果还是失败就返回错误
            match rodio::OutputStream::try_default() {
                Ok(output) => {
                    println!("✅ 重试音频输出设备初始化成功");
                    output
                }
                Err(retry_e) => {
                    eprintln!("❌ 重试音频输出设备初始化仍然失败: {}", retry_e);
                    let _ = event_tx.try_send(PlayerEvent::Error(format!("无法初始化音频输出设备，请检查系统音频设置: {}", retry_e)));
                    return Err(anyhow::anyhow!("无法初始化音频输出设备: {}", retry_e));
                }
            }
        }
    };
    
    println!("🎵 音频播放器线程启动成功");
    
    let mut current_sink: Option<rodio::Sink> = None;
    
    // 添加播放进度追踪
    let mut play_start_time: Option<std::time::Instant> = None;
    let mut current_position: u64 = 0; // 当前播放位置（秒）
    let mut paused_position: u64 = 0;  // 暂停时的播放位置（秒）

    let runtime = tokio::runtime::Builder::new_current_thread()
        .enable_all()
        .build()?;

    let player_thread_event_tx = event_tx.clone();

    runtime.block_on(async move {
        let mut progress_interval = tokio::time::interval(std::time::Duration::from_secs(1));

        loop {
            tokio::select! {
                Some(cmd) = cmd_rx.recv() => {
                    let mut player_state_guard = state.lock().unwrap();

                    match cmd {
                        PlayerCommand::Play => {
                            match player_state_guard.state {
                                PlayerState::Paused => {
                                    // 检查当前歌曲是否为视频
                                    let is_video = if let Some(idx) = player_state_guard.current_index {
                                        if let Some(song) = player_state_guard.playlist.get(idx) {
                                            song.media_type == Some(crate::player_fixed::MediaType::Video)
                                        } else { false }
                                    } else { false };

                                    if is_video {
                                        // 视频文件：只更新状态，不操作rodio sink
                                        player_state_guard.state = PlayerState::Playing;
                                        println!("🎬 恢复视频播放");
                                        let _ = player_thread_event_tx.try_send(PlayerEvent::StateChanged(player_state_guard.state));
                                    } else if let Some(sink) = &current_sink {
                                        // 音频文件：正常处理
                                        println!("🎵 恢复音频播放，当前音量: {}", player_state_guard.volume);
                                        
                                        // 确保音量不为0
                                        let volume = if player_state_guard.volume <= 0.0 { 1.0 } else { player_state_guard.volume };
                                        player_state_guard.volume = volume;
                                        
                                        sink.set_volume(volume); // 确保音量正确
                                        sink.play();
                                        player_state_guard.state = PlayerState::Playing;
                                        
                                        // 恢复播放时，记录新的开始时间，但考虑已经播放的时间
                                        play_start_time = Some(std::time::Instant::now() - std::time::Duration::from_secs(paused_position));
                                        
                                        let _ = player_thread_event_tx.try_send(PlayerEvent::StateChanged(player_state_guard.state));
                                        println!("✅ 音频播放已恢复，音量设置为: {}", volume);
                                    }
                                }
                                _ => { // Stopped or new play
                                    // 关键修复：检查是否已经有音频在播放，避免重复启动
                                    if player_state_guard.state == PlayerState::Playing {
                                        if let Some(sink) = &current_sink {
                                            if !sink.is_paused() {
                                                println!("🎵 音频已在播放中，无需重复启动");
                                                continue;
                                            }
                                        }
                                    }
                                    
                                    if player_state_guard.playlist.is_empty() {
                                        let _ = player_thread_event_tx.try_send(PlayerEvent::Error("播放列表为空".to_string()));
                                        continue;
                                    }

                                    let index = match player_state_guard.current_index {
                                        Some(idx) if idx < player_state_guard.playlist.len() => idx,
                                        _ => 0,
                                    };

                                    // 设置当前索引并获取歌曲信息
                                    player_state_guard.current_index = Some(index);
                                    let song = player_state_guard.playlist[index].clone();
                                    
                                    // 检查是否为视频文件
                                    let is_video = song.media_type == Some(crate::player_fixed::MediaType::Video);
                                    
                                    // 重置播放进度
                                    current_position = 0;
                                    paused_position = 0;
                                    
                                    if is_video {
                                        // 视频文件：不使用rodio，只更新状态
                                        player_state_guard.state = PlayerState::Playing;
                                        println!("🎬 开始播放视频文件: {}", song.title.as_deref().unwrap_or("未知"));
                                        let _ = player_thread_event_tx.try_send(PlayerEvent::StateChanged(player_state_guard.state));
                                        let _ = player_thread_event_tx.try_send(PlayerEvent::SongChanged(index, song.clone()));
                                        
                                        // 发送初始进度更新
                                        if let Some(duration) = song.duration {
                                            let _ = player_thread_event_tx.try_send(PlayerEvent::ProgressUpdate { 
                                                position: 0, 
                                                duration 
                                            });
                                        }
                                    } else {
                                        // 音频文件：正常的rodio处理逻辑
                                        println!("🎵 开始播放音频文件: {}", song.title.as_deref().unwrap_or("未知"));
                                        
                                        // 关键修复：先停止现有的音频播放，避免冲突
                                        if let Some(old_sink) = current_sink.take() {
                                            old_sink.stop();
                                            println!("🔇 停止旧的音频播放");
                                        }
                                        
                                        // 确保音量不为0
                                        let volume = if player_state_guard.volume <= 0.0 { 1.0 } else { player_state_guard.volume };
                                        player_state_guard.volume = volume;
                                        
                                        drop(player_state_guard); // Release lock before IO

                                        // 播放音频文件
                                        match std::fs::File::open(&song.path) {
                                            Ok(file) => {
                                                match rodio::Decoder::new(std::io::BufReader::new(file)) {
                                                    Ok(source) => {
                                                        match rodio::Sink::try_new(&stream_handle) {
                                                            Ok(sink) => {
                                                                println!("🔊 创建音频sink成功，设置音量: {}", volume);
                                                                
                                                                // 关键修复：先设置音量，再添加音源
                                                                sink.set_volume(volume);
                                                                
                                                                // 关键修复：添加音源前确保sink处于正确状态
                                                                sink.append(source);
                                                                
                                                                // 关键修复：立即设置为播放状态，避免默认暂停
                                                                sink.play();
                                                                
                                                                // 重置播放进度和开始时间
                                                                current_position = 0;
                                                                play_start_time = Some(std::time::Instant::now());
                                                                paused_position = 0;
                                                                
                                                                // 关键修复：立即更新状态为Playing，避免状态冲突
                                                                let mut player_state_guard = state.lock().unwrap(); 
                                                                player_state_guard.state = PlayerState::Playing;
                                                                
                                                                // 关键修复：确保sink已设置为播放状态后再保存引用
                                                                current_sink = Some(sink);
                                                                
                                                                // 关键修复：立即发送Playing状态，避免暂停状态被发送
                                                                let _ = player_thread_event_tx.try_send(PlayerEvent::StateChanged(PlayerState::Playing));
                                                                let _ = player_thread_event_tx.try_send(PlayerEvent::SongChanged(index, song.clone()));
                                                                
                                                                // 立即发送初始进度更新事件，确保前端进度条重置
                                                                if let Some(duration) = song.duration {
                                                                    let _ = player_thread_event_tx.try_send(PlayerEvent::ProgressUpdate { 
                                                                        position: 0, 
                                                                        duration 
                                                                    });
                                                                }
                                                                
                                                                println!("✅ 音频播放开始，音量: {}", volume);
                                                            }
                                                            Err(e) => {
                                                                eprintln!("❌ 创建音频sink失败: {}", e);
                                                                let _ = player_thread_event_tx.try_send(PlayerEvent::Error(format!("无法创建音频sink: {}", e)));
                                                            }
                                                        }
                                                    }
                                                    Err(e) => {
                                                        eprintln!("❌ 音频解码失败: {}", e);
                                                        let _ = player_thread_event_tx.try_send(PlayerEvent::Error(format!("解码音频文件失败: {}", e)));
                                                    }
                                                }
                                            }
                                            Err(e) => {
                                                eprintln!("❌ 无法打开音频文件: {}", e);
                                                let _ = player_thread_event_tx.try_send(PlayerEvent::Error(format!("无法打开音频文件: {}", e)));
                                            }
                                        }
                                    }
                                }
                            }
                        }
                        PlayerCommand::Pause => {
                            // 关键修复：检查是否真的需要暂停
                            if player_state_guard.state == PlayerState::Paused {
                                println!("🔄 音频已经暂停，无需重复操作");
                                continue;
                            }
                            
                            // 检查当前歌曲是否为视频
                            let is_video = if let Some(idx) = player_state_guard.current_index {
                                if let Some(song) = player_state_guard.playlist.get(idx) {
                                    song.media_type == Some(crate::player_fixed::MediaType::Video)
                                } else { false }
                            } else { false };

                            if is_video {
                                // 视频文件：只更新状态，不操作rodio sink
                                player_state_guard.state = PlayerState::Paused;
                                let _ = player_thread_event_tx.try_send(PlayerEvent::StateChanged(player_state_guard.state));
                            } else if let Some(sink) = &current_sink {
                                // 音频文件：正常处理
                                sink.pause();
                                player_state_guard.state = PlayerState::Paused;
                                

                                // 保存当前播放位置用于恢复播放
                                if let Some(start_time) = play_start_time {
                                    paused_position = start_time.elapsed().as_secs();
                                    // 记录下来，但是不重置 play_start_time，我们会在恢复播放时调整它
                                }
                                
                                let _ = player_thread_event_tx.try_send(PlayerEvent::StateChanged(player_state_guard.state));
                                println!("⏸️ 音频播放已暂停，位置: {}秒", paused_position);
                            }
                        }
                        PlayerCommand::Stop => {
                            if let Some(sink) = current_sink.take() { 
                                sink.stop();
                            }
                            player_state_guard.state = PlayerState::Stopped;
                            // player_state_guard.current_index = None; // Optionally reset index on stop
                            let _ = player_thread_event_tx.try_send(PlayerEvent::StateChanged(player_state_guard.state));
                        }
                        PlayerCommand::Next | PlayerCommand::Previous => {
                            if player_state_guard.playlist.is_empty() {
                                let _ = player_thread_event_tx.try_send(PlayerEvent::Error("播放列表为空".to_string()));
                                continue;
                            }

                            //切歌时无论什么模式都要先停止音频
                            if let Some(sink) = current_sink.take() {
                                sink.stop();
                                println!("切歌操作：停止所有音频播放");
                            }

                            let current_idx_opt = player_state_guard.current_index;
                            let playlist_len = player_state_guard.playlist.len();
                            let play_mode = player_state_guard.play_mode;

                            let new_index = match cmd {
                                PlayerCommand::Next => match (current_idx_opt, play_mode) {
                                    (Some(idx), PlayMode::Sequential) => if idx + 1 >= playlist_len { 0 } else { idx + 1 },
                                    (Some(idx), PlayMode::Repeat) => idx,
                                    (Some(_), PlayMode::Shuffle) => {
                                        // 随机模式：确保不重复选择当前歌曲（除非只有一首歌）
//                                        if playlist_len == 1 {
//                                            0
//                                        } else {
                                            let mut new_idx = rand::thread_rng().gen_range(0..playlist_len);
                                            while Some(new_idx) == current_idx_opt {
                                                new_idx = rand::thread_rng().gen_range(0..playlist_len);
                                            }
                                            new_idx
//                                        }
                                    },
                                    (None, _) => 0,
                                },
                                PlayerCommand::Previous => match (current_idx_opt, play_mode) {
                                    (Some(idx), PlayMode::Sequential) => if idx == 0 { playlist_len.saturating_sub(1) } else { idx - 1 },
                                    (Some(idx), PlayMode::Repeat) => idx,
                                    (Some(_), PlayMode::Shuffle) => {
                                        // 随机模式：确保不重复选择当前歌曲（除非只有一首歌）
//                                        if playlist_len == 1 {
//                                            0
//                                        } else {
                                            let mut new_idx = rand::thread_rng().gen_range(0..playlist_len);
                                            while Some(new_idx) == current_idx_opt {
                                                new_idx = rand::thread_rng().gen_range(0..playlist_len);
                                            }
                                            new_idx
//                                        }
                                    },
                                    (None, _) => playlist_len.saturating_sub(1),
                                },
                                _ => unreachable!(),
                            };

                            if playlist_len == 0 {
                                player_state_guard.current_index = None;
                                player_state_guard.state = PlayerState::Stopped;
                                let _ = player_thread_event_tx.try_send(PlayerEvent::StateChanged(player_state_guard.state));
                                continue;
                            }

                            // 获取新歌曲信息
                            player_state_guard.current_index = Some(new_index);
                            let song = player_state_guard.playlist[new_index].clone();
                            let is_video = song.media_type == Some(crate::player_fixed::MediaType::Video);
                            let current_playback_mode = player_state_guard.current_playback_mode;
                            
                            // 重置播放进度
                            current_position = 0;
                            paused_position = 0;
                            
                            // 无论视频还是音频，都直接设置为播放状态
                            player_state_guard.state = PlayerState::Playing;
                            

                            // 发送歌曲变化事件
                            let _ = player_thread_event_tx.try_send(PlayerEvent::SongChanged(new_index, song.clone()));
                            

                            // 发送状态变化事件（确保前端知道是播放状态）
//                            let _ = player_thread_event_tx.try_send(PlayerEvent::StateChanged(PlayerState::Playing));
                            

                            // 发送初始进度更新
                            if let Some(duration) = song.duration {
                                let _ = player_thread_event_tx.try_send(PlayerEvent::ProgressUpdate { 
                                    position: 0, 
                                    duration 
                                });
                            }
                            

                            drop(player_state_guard); 

                            // 根据当前播放模式和歌曲类型决定如何播放
                            let should_play_audio = match (current_playback_mode, &song.media_type) {
                                (MediaType::Audio, _) => !is_video, // 音频模式只播放非视频文件
                                (MediaType::Video, Some(MediaType::Video)) => false, // 视频模式下的视频文件不用音频
                                (MediaType::Video, _) => song.mv_path.is_none(), // 视频模式下没有MV的音频文件仍用音频播放
                            };

                            if should_play_audio {
                                // 播放音频文件
                                match std::fs::File::open(&song.path) {
                                    Ok(file) => match rodio::Decoder::new(std::io::BufReader::new(file)) {
                                        Ok(source) => match rodio::Sink::try_new(&stream_handle) {
                                            Ok(sink) => {
                                                // 关键修复：确保音频立即处于播放状态
                                                sink.append(source);
                                                sink.play();
                                                current_sink = Some(sink);
                                                
                                                // 设置播放开始时间
                                                play_start_time = Some(std::time::Instant::now());

                                                println!("音频文件切换完成并开始播放: {}", song.title.as_deref().unwrap_or("未知"));
                                            }
                                            Err(e) => { 
                                                let _ = player_thread_event_tx.try_send(PlayerEvent::Error(format!("无法创建音频sink: {}", e))); 
                                            }
                                        },
                                        Err(e) => { 
                                            let _ = player_thread_event_tx.try_send(PlayerEvent::Error(format!("解码音频文件失败: {}", e))); 
                                        }
                                    },
                                    Err(e) => { 
                                        let _ = player_thread_event_tx.try_send(PlayerEvent::Error(format!("无法打开音频文件: {}", e))); 
                                    }
                                }
                            } else {
                                // 视频文件：清理可能存在的音频sink
                                if let Some(sink) = current_sink.take() {
                                    sink.stop();
                                }
                                
                                println!("用户选择视频文件，等待前端VideoPlayer开始播放: {}", song.title.as_deref().unwrap_or("未知"));
                            }
                        }
                        PlayerCommand::SetSong(index) => {
                            if index >= player_state_guard.playlist.len() {
                                let _ = player_thread_event_tx.try_send(PlayerEvent::Error("无效的歌曲索引".to_string()));
                                continue;
                            }
                            
                            player_state_guard.current_index = Some(index);
                            let song = player_state_guard.playlist[index].clone();
                            let is_video = song.media_type == Some(crate::player_fixed::MediaType::Video);
                            
                            // 重置播放进度
                            current_position = 0;
                            paused_position = 0;
                            
                            // 统一处理：直接设置为播放状态
                            player_state_guard.state = PlayerState::Playing;

                            // 发送歌曲变化事件
                            let _ = player_thread_event_tx.try_send(PlayerEvent::SongChanged(index, song.clone()));

                            // 发送状态变化事件
                            let _ = player_thread_event_tx.try_send(PlayerEvent::StateChanged(PlayerState::Playing));

                            // 发送初始进度更新事件
                            if let Some(duration) = song.duration {
                                let _ = player_thread_event_tx.try_send(PlayerEvent::ProgressUpdate { 
                                    position: 0, 
                                    duration 
                                });
                            }
                            
                            drop(player_state_guard);

                            if !is_video {
                                // 音频文件：正常播放
                                match std::fs::File::open(&song.path) {
                                    Ok(file) => match rodio::Decoder::new(std::io::BufReader::new(file)) {
                                        Ok(source) => match rodio::Sink::try_new(&stream_handle) {
                                            Ok(sink) => {
                                                // 关键修复：确保音频立即处于播放状态
                                                sink.append(source);
                                                sink.play();
                                                current_sink = Some(sink);
                                                
                                                // 设置播放开始时间
                                                play_start_time = Some(std::time::Instant::now());

                                                println!("音频文件切换完成并开始播放: {}", song.title.as_deref().unwrap_or("未知"));
                                            }
                                            Err(e) => { 
                                                let _ = player_thread_event_tx.try_send(PlayerEvent::Error(format!("无法创建音频sink: {}", e))); 
                                            }
                                        },
                                        Err(e) => { 
                                            let _ = player_thread_event_tx.try_send(PlayerEvent::Error(format!("解码音频文件失败: {}", e))); 
                                        }
                                    },
                                    Err(e) => { 
                                        let _ = player_thread_event_tx.try_send(PlayerEvent::Error(format!("无法打开音频文件: {}", e))); 
                                    }
                                }
                            } else {
                                // 视频文件：清理可能存在的音频sink
                                if let Some(sink) = current_sink.take() {
                                    sink.stop();
                                }
                                
                                println!("用户选择视频文件，等待前端VideoPlayer开始播放: {}", song.title.as_deref().unwrap_or("未知"));
                            }
                        }
                        PlayerCommand::AddSongs(songs) => {
                            for song in songs {
                                player_state_guard.playlist.push(song);
                            }
                            if player_state_guard.current_index.is_none() && !player_state_guard.playlist.is_empty() {
                                player_state_guard.current_index = Some(0);
                            }
                            let _ = player_thread_event_tx.try_send(PlayerEvent::PlaylistUpdated(player_state_guard.playlist.clone()));
                        }
                        PlayerCommand::AddSong(song_info) => {
                            player_state_guard.playlist.push(song_info.clone());
                            if player_state_guard.playlist.len() == 1 {
                                player_state_guard.current_index = Some(0);
                            }
                            let _ = player_thread_event_tx.try_send(PlayerEvent::PlaylistUpdated(player_state_guard.playlist.clone()));
                        }
                        PlayerCommand::RemoveSong(index) => {
                            if index >= player_state_guard.playlist.len() {
                                let _ = player_thread_event_tx.try_send(PlayerEvent::Error("无效的歌曲索引".to_string()));
                                continue;
                            }
                            player_state_guard.playlist.remove(index);

                            let mut stopped_playing = false;
                            if let Some(current_idx) = player_state_guard.current_index {
                                if index == current_idx {
                                    if let Some(sink) = current_sink.take() {
                                        sink.stop();
                                    }
                                    // Simplified logic for updating current_index
                                    if !player_state_guard.playlist.is_empty() {
                                        let new_playlist_len = player_state_guard.playlist.len();
                                        // If current_idx was valid for the old list,
                                        // it's either still valid for the new list (items shifted),
                                        // or it was the last item and now needs to point to the new last item.
                                        let new_idx = if current_idx >= new_playlist_len {
                                            new_playlist_len.saturating_sub(1)
                                        } else {
                                            current_idx
                                        };
                                        player_state_guard.current_index = Some(new_idx);
                                    } else {
                                        player_state_guard.current_index = None;
                                    }
                                    player_state_guard.state = PlayerState::Stopped;
                                    stopped_playing = true;
                                } else if index < current_idx {
                                    player_state_guard.current_index = Some(current_idx - 1);
                                }
                            }
                            let playlist_clone = player_state_guard.playlist.clone();
                            let current_state = player_state_guard.state;
                            drop(player_state_guard);

                            if stopped_playing {
                                let _ = player_thread_event_tx.try_send(PlayerEvent::StateChanged(current_state));
                            }
                            let _ = player_thread_event_tx.try_send(PlayerEvent::PlaylistUpdated(playlist_clone));
                        }
                        PlayerCommand::ClearPlaylist => {
                            if let Some(sink) = current_sink.take() {
                                sink.stop();
                            }
                            player_state_guard.playlist.clear();
                            player_state_guard.current_index = None;
                            player_state_guard.state = PlayerState::Stopped;
                            let _ = player_thread_event_tx.try_send(PlayerEvent::StateChanged(player_state_guard.state));
                            let _ = player_thread_event_tx.try_send(PlayerEvent::PlaylistUpdated(player_state_guard.playlist.clone()));
                        }                        PlayerCommand::SetPlayMode(mode) => {
                            player_state_guard.play_mode = mode;
                        },
                        PlayerCommand::SetVolume(vol) => {
                            // 确保音量在合理范围内
                            let volume = vol.max(0.0).min(2.0); // 限制在0-2之间
                            player_state_guard.volume = volume;
                            if let Some(sink) = &current_sink {
                                sink.set_volume(volume);
                                println!("🔊 音量已设置为: {}", volume);
                            }
                        },
                        PlayerCommand::SeekTo(position_secs) => {
                            if let Some(current_idx) = player_state_guard.current_index {
                                if let Some(song) = player_state_guard.playlist.get(current_idx) {
                                    //检查当前播放模式和歌曲类型
                                    let current_playback_mode = player_state_guard.current_playback_mode;
                                    let is_video_file = song.media_type == Some(crate::player_fixed::MediaType::Video);
                                    let is_mv_mode = current_playback_mode == crate::player_fixed::MediaType::Video && song.mv_path.is_some();
                                    
                                    // 如果是视频模式，完全忽略SeekTo命令
                                    if is_video_file || is_mv_mode {
<<<<<<< HEAD
                                        println!("🎬 视频模式下完全忽略SeekTo命令，由前端VideoPlayer处理");
                                        // 什么都不做，完全交给前端VideoPlayer处理
=======
                                        println!("视频模式下忽略SeekTo命令，由前端VideoPlayer处理");
                                        // 不发送任何事件
>>>>>>> 940dac20
                                        continue;
                                    }
                                    
                                    // 只有音频模式才处理SeekTo
                                    if let Some(duration) = song.duration {
                                        let seek_position = position_secs.min(duration);
                                        
                                        println!("🎵 音频模式SeekTo: {}秒", seek_position);
                                        
                                        // 关键修复：在drop之前保存需要的状态值
                                        let was_playing = player_state_guard.state == PlayerState::Playing;
                                        let song_clone = song.clone();
                                        let song_duration = duration; // 保存duration值
                                        
                                        // 立即发送进度更新事件，给用户即时反馈
                                        let _ = player_thread_event_tx.try_send(PlayerEvent::ProgressUpdate { 
                                            position: seek_position, 
                                            duration: song_duration 
                                        });
                                        
                                        drop(player_state_guard);
                                        
                                        // 停止当前播放
                                        if let Some(sink) = current_sink.take() {
                                            sink.stop();
                                        }
                                        
                                        // 重新加载文件并从指定位置开始播放
                                        match std::fs::File::open(&song_clone.path) {
                                            Ok(file) => {
                                                match rodio::Decoder::new(std::io::BufReader::new(file)) {
                                                    Ok(source) => {
                                                        // 创建新的sink
                                                        match rodio::Sink::try_new(&stream_handle) {
                                                            Ok(sink) => {
                                                                // 如果跳转位置大于0，尝试跳过指定时长
                                                                if seek_position > 0 {
                                                                    let skip_duration = std::time::Duration::from_secs(seek_position);
                                                                    
                                                                    // 尝试跳过指定的采样数
                                                                    let skipped_source = source.skip_duration(skip_duration);
                                                                    sink.append(skipped_source);
                                                                } else {
                                                                    // 如果跳转位置为0，直接播放
                                                                    sink.append(source);
                                                                }
                                                                
                                                                // 根据之前的状态决定是否播放
                                                                if was_playing {
                                                                    sink.play();
                                                                    // 调整播放开始时间，考虑跳转位置
                                                                    play_start_time = Some(std::time::Instant::now() - std::time::Duration::from_secs(seek_position));
                                                                } else {
                                                                    sink.pause();
                                                                    paused_position = seek_position;
                                                                    play_start_time = None;
                                                                }
                                                                
                                                                current_sink = Some(sink);
                                                                current_position = seek_position;
                                                                
                                                                println!("✅ 音频跳转成功: {}秒", seek_position);
                                                                
                                                                // 更新播放器状态
                                                                let mut player_state_guard = state.lock().unwrap();
                                                                if was_playing {
                                                                    player_state_guard.state = PlayerState::Playing;
                                                                } else {
                                                                    player_state_guard.state = PlayerState::Paused;
                                                                }
                                                                let final_state = player_state_guard.state;
                                                                drop(player_state_guard);
                                                                
                                                                // 发送确认的进度更新和状态更新
                                                                let _ = player_thread_event_tx.try_send(PlayerEvent::ProgressUpdate { 
                                                                    position: seek_position, 
                                                                    duration: song_duration 
                                                                });
                                                                
                                                                let _ = player_thread_event_tx.try_send(PlayerEvent::StateChanged(final_state));
                                                            }
                                                            Err(e) => {
                                                                let _ = player_thread_event_tx.try_send(PlayerEvent::Error(format!("跳转时无法创建音频sink: {}", e)));
                                                            }
                                                        }
                                                    }
                                                    Err(e) => {
                                                        let _ = player_thread_event_tx.try_send(PlayerEvent::Error(format!("跳转时解码音频文件失败: {}", e)));
                                                    }
                                                }
                                            }
                                            Err(e) => {
                                                let _ = player_thread_event_tx.try_send(PlayerEvent::Error(format!("跳转时无法打开音频文件: {}", e)));
                                            }
                                        }
                                    } else {
                                        let _ = player_thread_event_tx.try_send(PlayerEvent::Error("无法跳转：歌曲时长未知".to_string()));
                                    }
                                } else {
                                    let _ = player_thread_event_tx.try_send(PlayerEvent::Error("无法跳转：当前没有播放的歌曲".to_string()));
                                }
                            } else {
                                let _ = player_thread_event_tx.try_send(PlayerEvent::Error("无法跳转：没有选中的歌曲".to_string()));
                            }
                        }
                        PlayerCommand::UpdateVideoProgress { position, duration } => {
                            // 处理视频进度更新命令
                            if let Some(current_idx) = player_state_guard.current_index {
                                if let Some(song) = player_state_guard.playlist.get(current_idx) {
                                    // 只有当前播放的是视频文件时才处理
                                    if song.media_type == Some(crate::player_fixed::MediaType::Video) {
                                        // 直接发送进度更新事件
                                        let _ = player_thread_event_tx.try_send(PlayerEvent::ProgressUpdate { 
                                            position, 
                                            duration 
                                        });
                                    }
                                }
                            }
                        }
                        PlayerCommand::TogglePlaybackMode => {
                            // 切换播放模式（音频<->MV）
                            let current_mode = player_state_guard.current_playback_mode;
                            let new_mode = match current_mode {
                                MediaType::Audio => MediaType::Video,
                                MediaType::Video => MediaType::Audio,
                            };
                            
                            println!("播放模式切换：{:?} -> {:?}", current_mode, new_mode);
                            

                            // 无论什么模式切换，都要先停止当前的音频播放
                            if let Some(sink) = current_sink.take() {
                                sink.stop();
                                println!("播放模式切换：停止所有音频播放");
                            }
                            

                            let was_playing = player_state_guard.state == PlayerState::Playing;
                            let current_idx = player_state_guard.current_index;
                            

                            // 更新播放模式
                            player_state_guard.current_playback_mode = new_mode;
                            

                            // 如果之前在播放，需要根据新模式重新开始播放
                            if was_playing {
                                if let Some(current_idx) = current_idx {
                                    // 先克隆需要的歌曲信息，然后释放锁
                                    let song = player_state_guard.playlist.get(current_idx).cloned();
                                    drop(player_state_guard);
                                    
                                    if let Some(song) = song {
                                        match new_mode {
                                            MediaType::Audio => {
                                                // 切换到音频模式：重新加载音频文件
                                                println!("重新加载音频文件: {}", song.path);
                                                match std::fs::File::open(&song.path) {
                                                    Ok(file) => match rodio::Decoder::new(std::io::BufReader::new(file)) {
                                                        Ok(source) => match rodio::Sink::try_new(&stream_handle) {
                                                            Ok(sink) => {
                                                                // 关键修复：确保立即播放状态
                                                                sink.append(source);
                                                                sink.play();
                                                                current_sink = Some(sink);
                                                                
                                                                // 重置播放追踪
                                                                current_position = 0;
                                                                paused_position = 0;
                                                                play_start_time = Some(std::time::Instant::now());
                                                                
                                                                println!("已切换到音频模式并开始播放");
                                                                
                                                                // 发送状态更新
                                                                let mut state_guard = state.lock().unwrap();
                                                                state_guard.state = PlayerState::Playing;
                                                                let _ = player_thread_event_tx.try_send(PlayerEvent::StateChanged(PlayerState::Playing));
                                                                
                                                                // 重置进度
                                                                if let Some(duration) = song.duration {
                                                                    let _ = player_thread_event_tx.try_send(PlayerEvent::ProgressUpdate { 
                                                                        position: 0, 
                                                                        duration 
                                                                    });
                                                                }
                                                            }
                                                            Err(e) => {
                                                                let _ = player_thread_event_tx.try_send(PlayerEvent::Error(format!("切换到音频模式失败: {}", e)));
                                                            }
                                                        },
                                                        Err(e) => {
                                                            let _ = player_thread_event_tx.try_send(PlayerEvent::Error(format!("音频解码失败: {}", e)));
                                                        }
                                                    },
                                                    Err(e) => {
                                                        let _ = player_thread_event_tx.try_send(PlayerEvent::Error(format!("无法打开音频文件: {}", e)));
                                                    }
                                                }
                                            }
                                            MediaType::Video => {
                                                // 切换到视频模式：确保没有audio sink在运行
                                                println!("已切换到视频模式，等待前端VideoPlayer开始播放");
                                                
                                                // 发送状态更新
                                                let mut state_guard = state.lock().unwrap();
                                                state_guard.state = PlayerState::Playing;
                                                let _ = player_thread_event_tx.try_send(PlayerEvent::StateChanged(PlayerState::Playing));
                                                
                                                // 重置进度（让前端VideoPlayer来提供真实进度）
//                                                let _ = player_thread_event_tx.try_send(PlayerEvent::ProgressUpdate { 
//                                                    position: 0, 
//                                                    duration: song.duration.unwrap_or(0)
//                                                });
                                            }
                                        }
                                    }
                                }
                            }
                            
                            // 发送播放模式变更通知
                            println!("播放模式切换完成：{:?}", new_mode);
                        }
                        PlayerCommand::SetPlaybackMode(mode) => {
                            // 简化的播放模式切换逻辑
                            let current_mode = player_state_guard.current_playback_mode;
                            if current_mode == mode {
                                println!("播放模式无变化：{:?}", mode);
                                continue;
                            }
                            
                            println!("设置播放模式：{:?} -> {:?}", current_mode, mode);
                            

                            // 先停止所有音频播放
                            if let Some(sink) = current_sink.take() {
                                sink.stop();
                                println!("设置播放模式：停止所有音频播放");
                            }
                            

                            let was_playing = player_state_guard.state == PlayerState::Playing;
                            let current_idx = player_state_guard.current_index;
                            

                            // 更新播放模式
                            player_state_guard.current_playback_mode = mode;
                            

                            // 关键修复：视频切音频时确保立即播放
                            let should_auto_play = match (current_mode, mode) {
                                (MediaType::Video, MediaType::Audio) => {
                                    // 视频切音频：始终自动播放
                                    println!("🎵 视频切音频：强制自动播放");
                                    true
                                },
                                _ => was_playing, // 其他情况保持原状态
                            };

                            if should_auto_play && current_idx.is_some() {
                                let current_idx = current_idx.unwrap();
                                
                                // 立即设置为播放状态
                                player_state_guard.state = PlayerState::Playing;
                                let _ = player_thread_event_tx.try_send(PlayerEvent::StateChanged(PlayerState::Playing));
                                
                                if let Some(song) = player_state_guard.playlist.get(current_idx).cloned() {
                                    drop(player_state_guard);
                                    
                                    match mode {
                                        MediaType::Audio => {
                                            // 音频模式：立即加载并播放音频
                                            println!("🎵 切换到音频模式，立即播放: {}", song.path);
                                            
                                            match std::fs::File::open(&song.path) {
                                                Ok(file) => match rodio::Decoder::new(std::io::BufReader::new(file)) {
                                                    Ok(source) => match rodio::Sink::try_new(&stream_handle) {
                                                        Ok(sink) => {
                                                            sink.append(source);
                                                            sink.play();
                                                            current_sink = Some(sink);
                                                            

                                                            // 重置播放追踪
                                                            current_position = 0;
                                                            paused_position = 0;
                                                            play_start_time = Some(std::time::Instant::now());
                                                            
                                                            // 发送进度重置
                                                            if let Some(duration) = song.duration {
                                                                let _ = player_thread_event_tx.try_send(PlayerEvent::ProgressUpdate { 
                                                                    position: 0, 
                                                                    duration 
                                                                });
                                                            }
                                                            
                                                            println!("✅ 视频切音频完成，音频立即播放");
                                                        }
                                                        Err(e) => {
                                                            let _ = player_thread_event_tx.try_send(PlayerEvent::Error(format!("音频播放失败: {}", e)));
                                                        }
                                                    },
                                                    Err(e) => {
                                                        let _ = player_thread_event_tx.try_send(PlayerEvent::Error(format!("音频解码失败: {}", e)));
                                                    }
                                                },
                                                Err(e) => {
                                                    let _ = player_thread_event_tx.try_send(PlayerEvent::Error(format!("无法打开音频文件: {}", e)));
                                                }
                                            }
                                        }
                                        MediaType::Video => {
                                            // 视频模式：等待前端VideoPlayer
                                            println!("🎬 切换到视频模式");
                                            
                                            if let Some(duration) = song.duration {
                                                let _ = player_thread_event_tx.try_send(PlayerEvent::ProgressUpdate { 
                                                    position: 0, 
                                                    duration 
                                                });
                                            }
                                        }
                                    }
                                } else {
                                    drop(player_state_guard);
                                }
                            } else {
                                // 不自动播放的情况
                                let current_state = player_state_guard.state;
                                let _ = player_thread_event_tx.try_send(PlayerEvent::StateChanged(current_state));
                            }
                        }
                        // 新增：音视频互斥控制命令处理
                        PlayerCommand::ForceStopAudio => {
                            println!("🔇 强制停止音频播放");
                            if let Some(sink) = current_sink.take() {
                                sink.stop();
                            }
                            player_state_guard.is_audio_active = false;
                            // 重置播放进度和计时器
                            current_position = 0;
                            paused_position = 0;
                            play_start_time = None;
                        }
                        PlayerCommand::ForceStopVideo => {
                            println!("🔇 强制停止视频播放");
                            player_state_guard.is_video_active = false;
                            // 视频停止由前端VideoPlayer处理
                        }
                        PlayerCommand::ForceStopAll => {
                            println!("🔇 强制停止所有播放");
                            // 停止音频
                            if let Some(sink) = current_sink.take() {
                                sink.stop();
                            }
                            player_state_guard.is_audio_active = false;
                            player_state_guard.is_video_active = false;
                            // 重置播放进度和计时器
                            current_position = 0;
                            paused_position = 0;
                            play_start_time = None;
                            player_state_guard.state = PlayerState::Stopped;
                            let _ = player_thread_event_tx.try_send(PlayerEvent::StateChanged(player_state_guard.state));
                        }
                        PlayerCommand::ActivateAudioPlayer => {
                            println!("🔊 激活音频播放器");
                            // 如果视频播放器激活，则停用它
                            if player_state_guard.is_video_active {
                                println!("🎬➡️🎵 停用视频播放器，激活音频播放器");
                                player_state_guard.is_video_active = false;
                            }
                            player_state_guard.is_audio_active = true;
                        }
                        PlayerCommand::ActivateVideoPlayer => {
                            println!("🔊 激活视频播放器");
                            // 如果音频播放器激活，则停用它
                            if player_state_guard.is_audio_active {
                                println!("🎵➡️🎬 停用音频播放器，激活视频播放器");
                                if let Some(sink) = current_sink.take() {
                                    sink.stop();
                                }
                                player_state_guard.is_audio_active = false;
                                // 重置播放进度和计时器
                                current_position = 0;
                                paused_position = 0;
                                play_start_time = None;
                            }
                            player_state_guard.is_video_active = true;
                        }
                    }
                }
                _ = progress_interval.tick() => {
                    let player_state_guard = state.lock().unwrap(); 
                    if player_state_guard.state == PlayerState::Playing {
                        if let Some(sink) = &current_sink {
                            if sink.empty() { // Song finished
                                if player_state_guard.current_index.is_some() && !player_state_guard.playlist.is_empty() {
                                    drop(player_state_guard); // Release lock before sending command
                                    if command_sender_for_internal_use.try_send(PlayerCommand::Next).is_err() {
                                        eprintln!("播放器线程: 无法发送内部 Next 命令 (通道已满或已关闭)");
                                    }
                                } else {
                                    // 需要获取当前歌曲的时长
                                    if let Some(idx) = player_state_guard.current_index {
                                        if let Some(song) = player_state_guard.playlist.get(idx) {
                                            if let Some(duration) = song.duration {
                                                // 发送进度更新事件
                                                let _ = player_thread_event_tx.try_send(PlayerEvent::ProgressUpdate { 
                                                    position: current_position, 
                                                    duration 
                                                });
                                            }
                                        }
                                    }
                                }
                            } else {
                                // 更新播放进度
                                if let Some(idx) = player_state_guard.current_index {
                                    if let Some(song) = player_state_guard.playlist.get(idx) {
                                        if let Some(duration) = song.duration {
                                            // 计算当前播放位置
                                            if let Some(start_time) = play_start_time {
                                                // 计算当前播放时间（秒）
                                                let elapsed = start_time.elapsed().as_secs();
                                                current_position = elapsed;
                                                

                                                // 如果到达歌曲结尾或超出时长，自动切换到下一首
                                                if current_position >= duration && !sink.empty() {
                                                    drop(player_state_guard);
                                                    if command_sender_for_internal_use.try_send(PlayerCommand::Next).is_err() {
                                                        eprintln!("播放器线程: 无法发送内部 Next 命令 (通道已满或已关闭)");
                                                    }
                                                } else {
                                                    // 发送进度更新事件
                                                    let _ = player_thread_event_tx.try_send(PlayerEvent::ProgressUpdate { 
                                                        position: current_position, 
                                                        duration 
                                                    });
                                                }
                                            }
                                        }
                                    }
                                }
                            }
                        }
                    } else if player_state_guard.state == PlayerState::Stopped && current_sink.is_some(){
                        // If state is stopped but sink exists, means it was stopped externally, clear sink
                        drop(player_state_guard);
                        if let Some(sink) = current_sink.take() {
                            sink.stop();
                        }
                        
                        // 重置播放进度和计时器
                        current_position = 0;
                        paused_position = 0;
                        play_start_time = None;
                    }
                }
                else => {
                    break; 
                }
            }
        }
    });

    Ok(())
}<|MERGE_RESOLUTION|>--- conflicted
+++ resolved
@@ -682,13 +682,9 @@
                                     
                                     // 如果是视频模式，完全忽略SeekTo命令
                                     if is_video_file || is_mv_mode {
-<<<<<<< HEAD
+
                                         println!("🎬 视频模式下完全忽略SeekTo命令，由前端VideoPlayer处理");
                                         // 什么都不做，完全交给前端VideoPlayer处理
-=======
-                                        println!("视频模式下忽略SeekTo命令，由前端VideoPlayer处理");
-                                        // 不发送任何事件
->>>>>>> 940dac20
                                         continue;
                                     }
                                     
