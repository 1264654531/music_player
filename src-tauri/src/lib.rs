mod global_player;
mod player_fixed;
mod player_safe;

use crate::global_player::{GlobalPlayer, PlayerWrapper};
use crate::player_fixed::{PlayMode, PlayerCommand, PlayerEvent, PlayerState, SongInfo};
use std::path::PathBuf;
use std::sync::Arc;
use tauri::{AppHandle, Emitter, Manager, Runtime, State};
use tauri_plugin_dialog::DialogExt;
use tokio::sync::Mutex as AsyncMutex;

/// Tauri 应用状态
#[derive(Default, Clone)]
struct AppState {
    // 保留结构以便将来扩展
}

/// 获取播放器实例的辅助函数
async fn get_player_instance() -> Result<Arc<AsyncMutex<PlayerWrapper>>, String> {
    let global_player_guard = GlobalPlayer::instance()
        .lock()
        .map_err(|_| "无法锁定 GlobalPlayer".to_string())?;

    global_player_guard
        .get_player()
        .ok_or_else(|| "播放器未初始化".to_string())
}

#[derive(serde::Serialize, Clone)]
struct InitialPlayerState {
    songs: Vec<SongInfo>,
    current_song_index: Option<usize>,
    is_playing: bool,
    volume: f32,
    play_mode: PlayMode,
}

/// 初始化播放器
#[tauri::command]
async fn init_player<R: Runtime>(
    app_handle: tauri::AppHandle<R>,
    _state: tauri::State<'_, AppState>,
) -> Result<(), String> {
    // 检查 GlobalPlayer 是否已经初始化
    {
        let global_player_guard = GlobalPlayer::instance()
            .lock()
            .map_err(|_| "无法获取全局播放器锁".to_string())?;

        if global_player_guard.is_initialized() {
            return Ok(());
        }
    }

    // 初始化全局播放器
    let (_player_state_arc, mut event_rx) = match GlobalPlayer::instance().lock() {
        Ok(mut global_player) => global_player.initialize(),
        Err(_) => return Err("无法获取全局播放器锁进行初始化".to_string()),
    };

    // 启动事件监听器
    let app_handle_clone = app_handle.clone();
    tokio::spawn(async move {
        while let Some(event) = event_rx.recv().await {
            // 记录错误事件
            if let PlayerEvent::Error(err) = &event {
                eprintln!("播放器错误: {}", err);
            }

            // 发送事件到前端
            if let Err(e) = app_handle_clone.emit("player-event", event.clone()) {
                eprintln!("发送事件到前端失败: {:?}", e);
            }
        }
    });

    Ok(())
}

/// 获取播放器状态
#[tauri::command]
async fn get_player_state(_state: tauri::State<'_, AppState>) -> Result<PlayerState, String> {
    let player_instance = get_player_instance().await?;
    let player_state_guard = player_instance.lock().await;
    Ok(player_state_guard.player.get_state())
}

/// 获取播放列表
#[tauri::command]
async fn get_playlist(_state: tauri::State<'_, AppState>) -> Result<Vec<SongInfo>, String> {
    let player_instance = get_player_instance().await?;
    let player_state_guard = player_instance.lock().await;
    Ok(player_state_guard.player.get_playlist())
}

/// 获取当前播放索引
#[tauri::command]
async fn get_current_index(_state: tauri::State<'_, AppState>) -> Result<Option<usize>, String> {
    let player_instance = get_player_instance().await?;
    let player_state_guard = player_instance.lock().await;
    Ok(player_state_guard.player.get_current_index())
}

/// 获取播放模式
#[tauri::command]
async fn get_play_mode(_state: tauri::State<'_, AppState>) -> Result<PlayMode, String> {
    let player_instance = get_player_instance().await?;
    let player_state_guard = player_instance.lock().await;
    Ok(player_state_guard.player.get_play_mode())
}

/// 播放
#[tauri::command]
async fn play(_state: tauri::State<'_, AppState>) -> Result<(), String> {
    let player_instance = get_player_instance().await?;
    let player_state_guard = player_instance.lock().await;
    player_state_guard
        .player
        .send_command(PlayerCommand::Play)
        .await
        .map_err(|e| e.to_string())
}

/// 暂停
#[tauri::command]
async fn pause(_state: tauri::State<'_, AppState>) -> Result<(), String> {
    let player_instance = get_player_instance().await?;
    let player_state_guard = player_instance.lock().await;
    player_state_guard
        .player
        .send_command(PlayerCommand::Pause)
        .await
        .map_err(|e| e.to_string())
}

/// 下一曲
#[tauri::command]
async fn next(_state: tauri::State<'_, AppState>) -> Result<(), String> {
    let player_instance = get_player_instance().await?;
    let player_state_guard = player_instance.lock().await;
    player_state_guard
        .player
        .send_command(PlayerCommand::Next)
        .await
        .map_err(|e| e.to_string())
}

/// 上一曲
#[tauri::command]
async fn previous(_state: tauri::State<'_, AppState>) -> Result<(), String> {
    let player_instance = get_player_instance().await?;
    let player_state_guard = player_instance.lock().await;
    player_state_guard
        .player
        .send_command(PlayerCommand::Previous)
        .await
        .map_err(|e| e.to_string())
}

/// 设置当前歌曲
#[tauri::command]
async fn set_song(_state: State<'_, AppState>, index: usize) -> Result<(), String> {
    let player_instance = get_player_instance().await?;
    let player_state_guard = player_instance.lock().await;
    player_state_guard
        .player
        .send_command(PlayerCommand::SetSong(index))
        .await
        .map_err(|e| e.to_string())
}

/// 添加歌曲
#[tauri::command]
async fn add_song(path: String, _state: tauri::State<'_, AppState>) -> Result<(), String> {
    let player_instance = get_player_instance().await?;
    let player_state_guard = player_instance.lock().await;
    // 创建SongInfo对象代替直接使用PathBuf
    match SongInfo::from_path(&PathBuf::from(&path)) {
        Ok(song_info) => player_state_guard
            .player
            .send_command(PlayerCommand::AddSong(song_info))
            .await
            .map_err(|e| e.to_string()),
        Err(e) => Err(format!("无法从路径创建歌曲信息: {}", e)),
    }
}

/// 移除歌曲
#[tauri::command]
async fn remove_song(index: usize, _state: tauri::State<'_, AppState>) -> Result<(), String> {
    let player_instance = get_player_instance().await?;
    let player_state_guard = player_instance.lock().await;
    player_state_guard
        .player
        .send_command(PlayerCommand::RemoveSong(index))
        .await
        .map_err(|e| e.to_string())
}

/// 清空播放列表
#[tauri::command]
async fn clear_playlist(_state: tauri::State<'_, AppState>) -> Result<(), String> {
    let player_instance = get_player_instance().await?;
    let player_state_guard = player_instance.lock().await;
    player_state_guard
        .player
        .send_command(PlayerCommand::ClearPlaylist)
        .await
        .map_err(|e| e.to_string())
}

/// 设置播放模式
#[tauri::command]
async fn set_play_mode(mode: PlayMode, _state: tauri::State<'_, AppState>) -> Result<(), String> {
    let player_instance = get_player_instance().await?;
    let player_state_guard = player_instance.lock().await;
    player_state_guard
        .player
        .send_command(PlayerCommand::SetPlayMode(mode))
        .await
        .map_err(|e| e.to_string())
}

/// 跳转到指定位置
#[tauri::command]
async fn seek_to(position: u64, _state: tauri::State<'_, AppState>) -> Result<(), String> {
    let player_instance = get_player_instance().await?;
    let player_state_guard = player_instance.lock().await;
    player_state_guard
        .player
        .send_command(PlayerCommand::SeekTo(position))
        .await
        .map_err(|e| e.to_string())
}

/// 打开文件对话框添加歌曲，支持音频和视频文件
#[tauri::command]
async fn open_audio_files<R: Runtime>(
    app_handle: AppHandle<R>,
    state: State<'_, AppState>,
) -> Result<(), String> {
    // 检查 GlobalPlayer 是否初始化，如果没有就初始化
    let is_initialized = {
        let global_player_guard = GlobalPlayer::instance()
            .lock()
            .map_err(|_| "无法锁定 GlobalPlayer".to_string())?;
        global_player_guard.is_initialized()
    };

    if !is_initialized {
        init_player(app_handle.clone(), state).await?;
    }

    // 获取播放器实例
    let player_instance = {
        let global_player_guard = GlobalPlayer::instance()
            .lock()
            .map_err(|_| "无法锁定 GlobalPlayer".to_string())?;

        global_player_guard
            .get_player()
            .ok_or_else(|| "无法获取播放器实例".to_string())?
    };

    // 启动新线程处理文件对话框
    let app_handle_clone = app_handle.clone();
    let player_clone = player_instance.clone();

    std::thread::spawn(move || {
        app_handle_clone
            .dialog()
            .file()
            .add_filter("音频文件", &["mp3", "wav", "ogg", "flac", "m4a", "aac"])
            .add_filter("视频文件", &["mp4", "mkv", "avi", "mov", "wmv", "flv", "webm", "m4v"])
            .add_filter("所有媒体文件", &["mp3", "wav", "ogg", "flac", "m4a", "aac", "mp4", "mkv", "avi", "mov", "wmv", "flv", "webm", "m4v"])
            .set_title("选择音频或视频文件")
            .pick_files(move |file_paths| {
                if let Some(paths) = file_paths {
                    if paths.is_empty() {
                        return;
                    }

                    let mut songs_to_add = Vec::new(); // 处理每个选中的文件
                    for path in paths {
                        let path_str = path.to_string();

                        match SongInfo::from_path(&PathBuf::from(&path_str)) {
                            Ok(song_info) => {
                                songs_to_add.push(song_info);
                            }
                            Err(e) => {
                                eprintln!("处理媒体文件失败 {}: {}", path_str, e);
                            }
                        }
                    } // 如果有有效的媒体文件，添加到播放器
                    if !songs_to_add.is_empty() {
                        tauri::async_runtime::block_on(async {
                            let player_guard = player_clone.lock().await;
                            match player_guard
                                .player
                                .send_command(PlayerCommand::AddSongs(songs_to_add))
                                .await
                            {
                                Ok(_) => {
                                    // 发送songs_added事件
                                    let _ = app_handle_clone.emit("songs_added", ());

                                    // 同时手动触发播放列表更新，确保前端能收到
                                    // 获取最新的播放列表
                                    let updated_playlist = player_guard.player.get_playlist();
                                    let _ = app_handle_clone.emit(
                                        "player-event",
                                        crate::player_fixed::PlayerEvent::PlaylistUpdated(
                                            updated_playlist,
                                        ),
                                    );
                                }
                                Err(e) => {
                                    eprintln!("添加媒体文件失败: {}", e);
                                    let _ = app_handle_clone
                                        .emit("player_error", format!("添加媒体文件失败: {}", e));
                                }
                            }
                        });
                    }
                }
            });
    });
    Ok(())
}

/// 获取视频流数据，用于前端播放视频
#[tauri::command]
async fn get_video_stream(file_path: String) -> Result<Vec<u8>, String> {
    println!("开始读取视频文件: {}", file_path);
    
    // 检查文件是否存在
    if !std::path::Path::new(&file_path).exists() {
        return Err(format!("视频文件不存在: {}", file_path));
    }
    
    // 读取视频文件
    match std::fs::read(&file_path) {
        Ok(data) => {
            println!("成功读取视频文件，大小: {} 字节", data.len());
            Ok(data)
        }
        Err(e) => {
            eprintln!("读取视频文件失败: {}", e);
            Err(format!("读取视频文件失败: {}", e))
        }
    }
}

#[tauri::command]
async fn get_initial_player_state(
    _state: State<'_, AppState>,
) -> Result<InitialPlayerState, String> {
    let player_instance = get_player_instance().await?;
    let player_state_guard = player_instance.lock().await;

    // 使用默认音量1.0
    Ok(InitialPlayerState {
        songs: player_state_guard.player.get_playlist(),
        current_song_index: player_state_guard.player.get_current_index(),
        is_playing: player_state_guard.player.get_state() == PlayerState::Playing,
        volume: 1.0, // 使用默认音量值
        play_mode: player_state_guard.player.get_play_mode(),
    })
}

/// 应用程序设置函数，
fn setup_app<R: Runtime>(app: &mut tauri::App<R>) -> Result<(), Box<dyn std::error::Error>> {
    // 创建一个空的 AppState
    let app_state = AppState {};
    app.manage(app_state);

    Ok(())
}

#[cfg_attr(mobile, tauri::mobile_entry_point)]
pub fn run() {
    tauri::Builder::default()
        .plugin(tauri_plugin_dialog::init())
        .setup(setup_app)
        .invoke_handler(tauri::generate_handler![
            init_player,
            get_player_state,
            get_playlist,
            get_current_index,
            get_play_mode,
            play,
            pause,
            next,
            previous,
            set_song,
            add_song,
            remove_song,
            clear_playlist,
            set_play_mode,
            seek_to,
            open_audio_files,
            get_initial_player_state,
            get_video_stream,
            update_video_progress,
            toggle_playback_mode,
            set_playback_mode,
            get_current_playback_mode,
            check_song_mode_support,
            // 新增：音视频互斥控制命令
            force_stop_audio,
            force_stop_video,
            force_stop_all,
            activate_audio_player,
            activate_video_player,
        ])
        .run(tauri::generate_context!())
        .expect("error while running tauri application");
}

/// 更新视频播放进度，专门用于视频文件的进度同步
#[tauri::command]
async fn update_video_progress(position: u64, duration: u64, _state: tauri::State<'_, AppState>) -> Result<(), String> {
    let player_instance = get_player_instance().await?;
    let player_state_guard = player_instance.lock().await;
    
    // 直接发送进度更新事件，不通过播放器命令队列
    if let Some(current_idx) = player_state_guard.player.get_current_index() {
        let playlist = player_state_guard.player.get_playlist();
        if let Some(song) = playlist.get(current_idx) {
            // 只有当前播放的是视频文件时才处理
            if song.media_type == Some(crate::player_fixed::MediaType::Video) {
                //直接访问事件发送器来发送进度更新
                player_state_guard
                    .player
                    .send_command(PlayerCommand::UpdateVideoProgress { position, duration })
                    .await
                    .map_err(|e| e.to_string())?;
            }
        }
    }
    
    Ok(())
}

/// 强制停止音频播放
#[tauri::command]
async fn force_stop_audio(_state: tauri::State<'_, AppState>) -> Result<(), String> {
    let player_instance = get_player_instance().await?;
    let player_state_guard = player_instance.lock().await;
    player_state_guard
        .player
        .send_command(PlayerCommand::ForceStopAudio)
        .await
        .map_err(|e| e.to_string())
}

/// 强制停止视频播放
#[tauri::command]
async fn force_stop_video(_state: tauri::State<'_, AppState>) -> Result<(), String> {
    let player_instance = get_player_instance().await?;
    let player_state_guard = player_instance.lock().await;
    player_state_guard
        .player
        .send_command(PlayerCommand::ForceStopVideo)
        .await
        .map_err(|e| e.to_string())
}

/// 强制停止所有播放
#[tauri::command]
async fn force_stop_all(_state: tauri::State<'_, AppState>) -> Result<(), String> {
    let player_instance = get_player_instance().await?;
    let player_state_guard = player_instance.lock().await;
    player_state_guard
        .player
        .send_command(PlayerCommand::ForceStopAll)
        .await
        .map_err(|e| e.to_string())
}

/// 激活音频播放器（确保音视频互斥）
#[tauri::command]
async fn activate_audio_player(_state: tauri::State<'_, AppState>) -> Result<(), String> {
    let player_instance = get_player_instance().await?;
    let player_state_guard = player_instance.lock().await;
    player_state_guard
        .player
        .send_command(PlayerCommand::ActivateAudioPlayer)
        .await
        .map_err(|e| e.to_string())
}

/// 激活视频播放器（确保音视频互斥）
#[tauri::command]
async fn activate_video_player(_state: tauri::State<'_, AppState>) -> Result<(), String> {
    let player_instance = get_player_instance().await?;
    let player_state_guard = player_instance.lock().await;
    player_state_guard
        .player
        .send_command(PlayerCommand::ActivateVideoPlayer)
        .await
        .map_err(|e| e.to_string())
}

/// 切换播放模式（音频/视频）
#[tauri::command]
async fn toggle_playback_mode(_state: tauri::State<'_, AppState>) -> Result<(), String> {
    let player_instance = get_player_instance().await?;
    let player_state_guard = player_instance.lock().await;
    player_state_guard
        .player
        .send_command(PlayerCommand::TogglePlaybackMode)
        .await
        .map_err(|e| e.to_string())
}

/// 设置播放模式
#[tauri::command]
async fn set_playback_mode(mode: crate::player_fixed::MediaType, _state: tauri::State<'_, AppState>) -> Result<(), String> {
    let player_instance = get_player_instance().await?;
    let player_state_guard = player_instance.lock().await;
    player_state_guard
        .player
        .send_command(PlayerCommand::SetPlaybackMode(mode))
        .await
        .map_err(|e| e.to_string())
}

/// 获取当前播放模式
#[tauri::command]
async fn get_current_playback_mode(_state: tauri::State<'_, AppState>) -> Result<crate::player_fixed::MediaType, String> {
    let player_instance = get_player_instance().await?;
<<<<<<< HEAD
    let player_state_guard = player_instance.lock().await;
    let snapshot = player_state_guard.player.get_player_state_snapshot().await;
    Ok(snapshot.current_playback_mode)
}

/// 检查歌曲是否支持模式切换
#[tauri::command]
async fn check_song_mode_support(song_index: usize, _state: tauri::State<'_, AppState>) -> Result<bool, String> {
    let player_instance = get_player_instance().await?;
    let player_state_guard = player_instance.lock().await;
    let playlist = player_state_guard.player.get_playlist();
    
    if let Some(song) = playlist.get(song_index) {
        Ok(song.supports_mode_switching())
    } else {
        Err("歌曲索引无效".to_string())
    }
=======
    let _player_state_guard = player_instance.lock().await;
    Ok(crate::player_fixed::MediaType::Audio)
>>>>>>> 940dac20
}<|MERGE_RESOLUTION|>--- conflicted
+++ resolved
@@ -532,7 +532,7 @@
 #[tauri::command]
 async fn get_current_playback_mode(_state: tauri::State<'_, AppState>) -> Result<crate::player_fixed::MediaType, String> {
     let player_instance = get_player_instance().await?;
-<<<<<<< HEAD
+
     let player_state_guard = player_instance.lock().await;
     let snapshot = player_state_guard.player.get_player_state_snapshot().await;
     Ok(snapshot.current_playback_mode)
@@ -550,8 +550,5 @@
     } else {
         Err("歌曲索引无效".to_string())
     }
-=======
-    let _player_state_guard = player_instance.lock().await;
-    Ok(crate::player_fixed::MediaType::Audio)
->>>>>>> 940dac20
+
 }